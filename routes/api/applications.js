--- conflicted
+++ resolved
@@ -10,13 +10,9 @@
 const rateLimit = require('express-rate-limit');
 const authMiddleware = require('../../middleware/authenticate');
 const emailService = require('../../services/emailService');
-<<<<<<< HEAD
 const multer = require('multer'); // Add this to import multer
 const logger = console; // For compatibility with logger references
 
-=======
-const multer = require('multer');
->>>>>>> 3c5a849d
 // Initialize OpenAI
 let openai;
 try {
