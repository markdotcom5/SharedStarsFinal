<!DOCTYPE html>
<html lang="en">
  <head>
    <meta charset="UTF-8" />
    <meta name="viewport" content="width=device-width, initial-scale=1.0" />
    <meta name="description" content="Train for space with AI-powered modules at SharedStars Academy." />
  
    <!-- ✅ Content Security Policy (Enhanced for Security) -->
    <meta http-equiv="Content-Security-Policy" content="
      default-src 'self'; 
      script-src 'self' 'unsafe-inline' https://cdnjs.cloudflare.com https://cdn.jsdelivr.net;
      style-src 'self' 'unsafe-inline' data: https://cdn.jsdelivr.net https://fonts.googleapis.com https://cdnjs.cloudflare.com;
      font-src 'self' https://fonts.gstatic.com data:;
      img-src 'self' data: https://www.sora.com;
      frame-src 'self' https://www.sora.com;
      child-src 'self' https://www.sora.com;
      connect-src 'self' https://api.openai.com https://api.sharedstars.com;
    ">
  
    <!-- ✅ Stylesheets -->
    <!-- <link href="https://cdn.jsdelivr.net/npm/tailwindcss@2.2.19/dist/tailwind.min.css" rel="stylesheet" /> -->
    <link href="https://fonts.googleapis.com/css2?family=Inter:wght@400;500;600;700&display=swap" rel="stylesheet" />
    <link href="https://cdnjs.cloudflare.com/ajax/libs/aos/2.3.4/aos.css" rel="stylesheet" />
    <link href="/public/css/tailwind.css" rel="stylesheet">
    <link rel="stylesheet" href="/public/css/main.css" />
    <link rel="stylesheet" href="/public/css/ai-assistant.css" />
    
    <!-- ✅ JavaScript Files (Defer & Modules for Performance) -->
<<<<<<< HEAD
    <!-- <script src="/js/languageSelection.js" defer></script> -->
    <script src="/js/languageManager.js" defer></script>
    <script type="module" src="/js/CountdownTimer.js"></script>
    <script type="module" src="/js/HomepageHandler.js"></script>  

</head>

<body class="bg-slate-900 text-white min-h-screen">
  <!-- HEADER -->
  <header class="site-header bg-gray-900/90 backdrop-blur-lg fixed top-0 left-0 w-full z-50 shadow-lg py-4">
    <nav class="container mx-auto flex flex-col md:flex-row items-center justify-between px-4 py-4">
      <!-- Logo -->
      <div class="flex items-center mb-2 md:mb-0">
        <a href="/index.html" aria-label="SharedStars Homepage" class="group">
          <img src="/images/SharedStars.svg" alt="SharedStars Logo" class="h-16 transition-all duration-300 group-hover:drop-shadow-[0_0_25px_rgba(59,130,246,0.7)]" />
        </a>
      </div>
      <!-- Navigation Links -->
      <ul class="flex flex-wrap gap-4">
        <li><a href="/index.html" data-i18n="nav.home">Home</a></li>
        <li><a href="/academy.html" data-i18n="nav.academy">Academy</a></li>
        <li><a href="/about.html" data-i18n="nav.about">About</a></li>
        <li><a href="/leaderboard.html" data-i18n="nav.leaderboard">Leaderboard</a></li>
        <li><a href="/subscribe.html" data-i18n="nav.subscribe">Subscribe</a></li>

        <!-- <li><a href="/Why-StelTrek.html" data-i18n="nav.why">Why StelTrek</a></li>
        <li><a href="/login.html" data-i18n="nav.login">Login</a></li>
        <li><a href="/mission-control.html" data-i18n="nav.mission-control">Mission-Control</a></li>
        <li><a href="/profile.html" data-i18n="nav.profile">Profile</a></li>
        <li><a href="/signup.html" data-i18n="nav.signup">Sign Up</a></li>
        <li><a href="/welcome.html" data-i18n="nav.welcome">Welcome</a></li> -->
      </ul>

      <div class="relative">
        <button id="langDropdownBtn" class="flex items-center gap-2 text-white bg-gray-700 px-4 py-2 rounded-lg">
          <span id="selectedLangIcon">🇺🇸</span>
          <span id="selectedLangText">English</span>
          <svg class="w-4 h-4 ml-2" xmlns="http://www.w3.org/2000/svg" fill="none" viewBox="0 0 24 24" stroke="currentColor">
            <path stroke-linecap="round" stroke-linejoin="round" stroke-width="2" d="M19 9l-7 7-7-7"></path>
          </svg>
        </button>
        <ul id="langDropdownMenu" class="hidden absolute bg-white shadow-lg rounded-lg mt-2 py-2 w-40">
          <li><button class="dropdown-item" data-lang="en" data-flag="🇺🇸" aria-label="Switch to English">🇺🇸 English</button></li>
          <li><button class="dropdown-item" data-lang="zh" data-flag="🇨🇳" aria-label="Switch to Chinese">🇨🇳 Chinese</button></li>
          <li><button class="dropdown-item" data-lang="ko" data-flag="🇰🇷" aria-label="Switch to Korean">🇰🇷 Korean</button></li>
          <li><button class="dropdown-item" data-lang="es" data-flag="🇪🇸" aria-label="Switch to Spanish">🇪🇸 Spanish</button></li>
        </ul>
      </div>
      <button data-i18n="nav.getStarted" class="bg-gradient-to-r from-purple-500 to-blue-500 text-black px-6 py-2 rounded-full hover:from-purple-600 hover:to-blue-600 transition">
      </button>
    </nav>      
  </header>
  
  <!-- HERO SECTION -->
  <section id="hero" class="relative min-h-screen flex items-center justify-center text-center pt-20">
    <video autoplay muted loop playsinline class="absolute inset-0 w-full h-full object-cover">
      <source src="/videos/academy10.mp4" type="video/mp4">
      Your browser does not support the video tag.
    </video>
    <div class="absolute inset-0 bg-gradient-to-b from-black via-black/70 to-transparent"></div>
    <div class="relative z-10 px-4">
      <h1 data-i18n="hero.title" class="hero-text text-white mb-4"></h1>
      <p data-i18n="hero.subtitle" class="text-xl text-white mb-4"></p>
      <a data-i18n="hero.startTraining" href="/signup" class="bg-gradient-to-r from-purple-500 to-blue-500 text-white px-6 py-2 rounded-full hover:from-purple-600 hover:to-blue-600 transition"></a>
      <a data-i18n="hero.seeCountdown" href="/signup" class="bg-gradient-to-r from-purple-500 to-blue-500 text-white px-6 py-2 rounded-full hover:from-purple-600 hover:to-blue-600 transition"></a>
      <a data-i18n="hero.exploreMembership" href="/signup" class="bg-gradient-to-r from-purple-500 to-blue-500 text-white px-6 py-2 rounded-full hover:from-purple-600 hover:to-blue-600 transition"></a>
    </div>
  </section>

  <!-- Include any additional page scripts -->
  <script src="/js/modules/main.js" type="module"></script>
  <script src="/js/ai-companion.js" defer></script>

  <!-- COUNTDOWN & PRICE EVOLUTION SECTION -->
  <section id="countdown-price" class="relative min-h-screen py-16 text-white text-center">
  <!-- Background gradient overlay -->
=======
    <script src="/js/languageManager.js" defer></script>
    <script src="/js/countdown.js"></script>
    <script type="module" src="/js/HomepageHandler.js"></script>
  </head>
  
<body class="bg-black text-white min-h-screen font-inter">
    <!-- HEADER -->
    <header class="fixed top-0 w-full bg-black/90 backdrop-blur-lg z-50 shadow-lg">
      <nav class="container mx-auto flex justify-between items-center px-4 py-3">
        <div class="flex-shrink-0">
          <img src="./images/SharedStars.svg" alt="SharedStars" class="h-12" style="margin-left: 0;">
        </div>
        <ul class="flex gap-6">
          <li><a href="/homepage.html" class="hover:text-blue-400" data-i18n="nav.home">Home</a></li>
          <li><a href="/academy.html" class="text-blue-400 font-bold" data-i18n="academy">Academy</a></li>
          <li><a href="/about.html" class="hover:text-blue-400" data-i18n="about">About</a></li>
          <li><a href="/leaderboard.html" class="hover:text-blue-400" data-i18n="leaderboard">Leaderboard</a></li>
          <li><a href="/subscribe.html" class="hover:text-blue-400" data-i18n="subscribe">Subscribe</a></li>
        </ul>
        <div class="flex gap-3 items-center">
          <!-- Language Selector Dropdown -->
          <div class="relative inline-block text-left mr-2">
            <button id="language-dropdown-btn" class="flex items-center text-gray-300 hover:text-white">
              <span id="current-language">🇺🇸 EN</span>
              <svg class="w-4 h-4 ml-1" fill="none" stroke="currentColor" viewBox="0 0 24 24" xmlns="http://www.w3.org/2000/svg"><path stroke-linecap="round" stroke-linejoin="round" stroke-width="2" d="M19 9l-7 7-7-7"></path></svg>
            </button>
            <div id="language-dropdown" class="hidden absolute right-0 mt-2 w-40 bg-gray-800 rounded-md shadow-lg z-50">
              <div class="py-1">
                <button class="lang-btn w-full text-left px-4 py-2 text-sm text-white hover:bg-gray-700 flex items-center" data-lang="en">
                  <span class="mr-2">🇺🇸</span> English
                </button>
                <button class="lang-btn w-full text-left px-4 py-2 text-sm text-white hover:bg-gray-700 flex items-center" data-lang="es">
                  <span class="mr-2">🇪🇸</span> Español
                </button>
                <button class="lang-btn w-full text-left px-4 py-2 text-sm text-white hover:bg-gray-700 flex items-center" data-lang="ko">
                  <span class="mr-2">🇰🇷</span> 한국어
                </button>
                <button class="lang-btn w-full text-left px-4 py-2 text-sm text-white hover:bg-gray-700 flex items-center" data-lang="zh">
                  <span class="mr-2">🇨🇳</span> 中文
                </button>
              </div>
            </div>
          </div>

          <a href="/login.html" class="bg-blue-600 hover:bg-blue-700 text-white font-bold py-2 px-6 rounded-lg shadow-lg transition-all" data-i18n="login.submit">Login</a>
          <a href="/signup.html" class="bg-red-600 hover:bg-red-700 text-white font-bold py-2 px-6 rounded-lg shadow-lg transition-all" data-i18n="signup.openButton">Sign Up</a>
        </div>
      </nav>
    </header>
  
  <!-- HERO SECTION -->
  <section id="hero" class="min-h-screen flex items-center justify-center relative">
    <div class="absolute inset-0">
        <video autoplay muted loop playsinline class="w-full h-full object-cover">
          <source src="./videos/academy10.mp4" type="video/mp4">
        </video>
        <div class="absolute inset-0 bg-black/40"></div>
      </div>
  
    <div class="relative z-10 text-center max-w-5xl mx-auto px-4">
      <div data-aos="fade-up">
        <p class="text-blue-400 mb-2 uppercase tracking-wider font-semibold" data-i18n="hero.poweredBy">Powered by STELLA AI</p>
        <h1 class="hero-text font-extrabold mb-6" data-i18n="hero.title">The Future Belongs to Those Who Prepare Today</h1>
        <p class="mt-4 text-lg text-gray-300 max-w-2xl mx-auto" data-i18n="hero.description">
          While everyone else is dreaming about space, you'll be training for it. Gain exclusive access to 21 comprehensive training modules with your personal AI coach STELLA guiding you every step of the way.
        </p>
        <div class="mt-8 flex justify-center gap-4">
          <a href="#stella-ai" class="bg-blue-600 text-white font-bold py-3 px-8 rounded-lg shadow-lg hover:bg-blue-500 transition cosmic-hover" data-i18n="hero.meetStella">
            Meet STELLA
          </a>
          <a href="/signup.html" class="inline-block bg-red-600 hover:bg-red-500 text-white px-8 py-4 rounded-lg font-bold transition-colors cosmic-hover text-xl animate-pulse" data-i18n="signup.openButton">
            SIGN UP NOW
          </a>
        </div>
      </div>
    </div>
  </section>

  <!-- COUNTDOWN & PRICE EVOLUTION SECTION -->
<section id="countdown-price" class="relative flex flex-col min-h-screen py-16 text-white text-center">
  <p>Progress</p>
  <div class="flex justify-center items-center gap-4">
    <div class="flex flex-col">
      <p>Your Path to Success</p>
      <p>In 36 months, humanity splits into two groups: Those who have prepared for space and those who watch from Earth.</p>
    </div>
    <button>Subscribe Now!</button>
  </div>
  <div class="flex justify-center items-center gap-4 mt-8 pb-5">
    <!-- Countdown Cards -->
    <div class="countdown-card bg-gray-800 p-4 rounded-lg">
      <div id="countdown-years" class="text-4xl font-bold">0</div>
      <div class="text-sm text-gray-400">Years</div>
    </div>
    <div class="countdown-card bg-gray-800 p-4 rounded-lg">
      <div id="countdown-months" class="text-4xl font-bold">0</div>
      <div class="text-sm text-gray-400">Months</div>
    </div>
    <div class="countdown-card bg-gray-800 p-4 rounded-lg">
      <div id="countdown-days" class="text-4xl font-bold">0</div>
      <div class="text-sm text-gray-400">Days</div>
    </div>
    <div class="countdown-card bg-gray-800 p-4 rounded-lg">
      <div id="countdown-hours" class="text-4xl font-bold">0</div>
      <div class="text-sm text-gray-400">Hours</div>
    </div>
    <div class="countdown-card bg-gray-800 p-4 rounded-lg">
      <div id="countdown-minutes" class="text-4xl font-bold">0</div>
      <div class="text-sm text-gray-400">Minutes</div>
    </div>
    <div class="countdown-card bg-gray-800 p-4 rounded-lg">
      <div id="countdown-seconds" class="text-4xl font-bold">0</div>
      <div class="text-sm text-gray-400">Seconds</div>
    </div>
  </div>
  <hr>
</div>

</section>

<!-- MISSION CONTROL SECTION -->
<section id="mission-control" class="relative min-h-screen py-16 text-white">
  <!-- Video Background (optional) -->
  <video autoplay muted loop playsinline class="absolute inset-0 w-full h-full object-cover">
    <source src="/videos/space-progress.mp4" type="video/mp4">
    Your browser does not support the video tag.
  </video>
>>>>>>> 10ba97bf
  <div class="absolute inset-0 bg-gradient-to-b from-black/90 via-black/80 to-black/90"></div>

  <!-- Main Mission Control Content -->
  <div class="relative z-10 container mx-auto px-4">
    <!-- Credit Display Cards -->
    <div class="grid grid-cols-1 md:grid-cols-3 gap-6 mb-12">
      <!-- Total Credits Card -->
      <div class="bg-black/50 backdrop-blur-md p-6 rounded-lg">
        <h3 data-i18n="missionControl.totalCreditsTitle" class="text-2xl font-bold text-green-400 mb-2">
          Total Credits
        </h3>
        <div class="text-4xl font-bold" id="total-credits">0</div>
        <div class="text-sm text-gray-400 mt-2">
          <span data-i18n="missionControl.nextMilestone">Next milestone:</span>
          <span id="next-milestone">1000</span>
        </div>
      </div>

      <!-- Launch Timeline Card -->
      <div class="bg-black/50 backdrop-blur-md p-6 rounded-lg">
        <h3 data-i18n="missionControl.launchTimelineTitle" class="text-2xl font-bold text-blue-400 mb-2">
          Launch Timeline
        </h3>
        <div class="text-4xl font-bold" id="years-to-launch">15</div>
        <div id="timeline-acceleration" data-i18n="missionControl.launchTimelineSubtitle" class="text-sm text-gray-400 mt-2">
          Years to launch
        </div>
      </div>

      <!-- Achievements Card -->
      <div class="bg-black/50 backdrop-blur-md p-6 rounded-lg">
        <h3 data-i18n="missionControl.achievementsTitle" class="text-2xl font-bold text-purple-400 mb-2">
          Achievements
        </h3>
        <div class="text-4xl font-bold" id="achievement-count">0</div>
        <div data-i18n="missionControl.achievementsSubtitle" class="text-sm text-gray-400 mt-2">
          Unlocked
        </div>
      </div>
    </div>

    <!-- Detailed Mission Control Progress -->
    <div class="grid grid-cols-1 md:grid-cols-2 gap-8">
      <!-- Credit Breakdown -->
      <div class="bg-black/50 backdrop-blur-md p-6 rounded-lg">
        <h3 data-i18n="missionControl.creditBreakdownTitle" class="text-xl font-bold mb-4">
          Credit Breakdown
        </h3>
<<<<<<< HEAD
        <div id="personalCountdown" class="flex flex-wrap justify-center gap-4">
          <div class="countdown-box bg-gray-800/50 p-4 rounded-lg">
            <div class="value text-3xl font-bold" id="personalized-years">13</div>
            <div class="label text-sm" data-i18n="countdown.years">Years</div>
=======
        <div id="credit-breakdown" class="space-y-4">
          <!-- Module Credits -->
          <div class="flex justify-between items-center">
            <span data-i18n="missionControl.moduleCreditsLabel" class="text-gray-400">
              Module Credits
            </span>
            <span class="text-green-400" id="module-credits">0</span>
          </div>
          <!-- Achievement Bonus -->
          <div class="flex justify-between items-center">
            <span data-i18n="missionControl.achievementBonusLabel" class="text-gray-400">
              Achievement Bonus
            </span>
            <span class="text-green-400" id="achievement-credits">0</span>
>>>>>>> 10ba97bf
          </div>
          <!-- Streak Bonus -->
          <div class="flex justify-between items-center">
            <span data-i18n="missionControl.streakBonusLabel" class="text-gray-400">
              Streak Bonus
            </span>
            <span class="text-green-400" id="streak-bonus">0%</span>
          </div>
          <!-- Subscription Bonus -->
          <div class="flex justify-between items-center">
            <span data-i18n="missionControl.subscriptionBonusLabel" class="text-gray-400">
              Subscription Bonus
            </span>
            <span class="text-green-400" id="subscription-bonus">0%</span>
          </div>
        </div>
      </div>

      <!-- Journey Timeline Graph -->
      <div class="bg-black/50 backdrop-blur-md p-6 rounded-lg">
        <h3 data-i18n="missionControl.yourJourneyTimelineTitle" class="text-xl font-bold mb-4">
          Your Journey Timeline
        </h3>
        <div class="h-64">
          <canvas id="timeline-chart"></canvas>
        </div>
      </div>
    </div>

    <!-- Recent Achievements -->
    <div class="mt-8">
      <h3 data-i18n="missionControl.recentAchievementsTitle" class="text-2xl font-bold mb-4">
        Recent Achievements
      </h3>
      <div id="recent-achievements" class="grid grid-cols-1 md:grid-cols-4 gap-4">
        <!-- Achievement cards will be dynamically inserted here -->
      </div>
    </div>
  </div>

  <!-- Achievement Notification Toast (Hidden by default) -->
  <div id="achievement-toast" class="fixed top-4 right-4 bg-green-500 text-white px-6 py-3 rounded-lg shadow-lg z-50 transform -translate-y-full transition-transform duration-300 hidden">
    <div class="flex items-center space-x-3">
      <div id="achievement-icon" class="text-2xl"></div>
      <div>
        <div id="achievement-title" class="font-bold"></div>
        <div id="achievement-credits-toast" class="text-sm"></div>
      </div>
    </div>
  </div>
<<<<<<< HEAD
  </section>
=======
</section>
<!-- COUNTDOWN & PRICE EVOLUTION SECTION -->
<section id="countdown-price" class="relative flex flex-col min-h-screen py-16 text-white text-center">
  <p data-i18n="countdown.progress">Progress</p>
  <div class="flex justify-center items-center gap-4">
    <div class="flex flex-col">
      <p data-i18n="countdown.pathTitle">Your Path to Success</p>
      <p data-i18n="countdown.splitDescription">In 36 months, humanity splits into two groups: Those who have prepared for space and those who watch from Earth.</p>
    </div>
    <button data-i18n="countdown.subscribeButton">Subscribe Now!</button>
  </div>
  <div class="flex justify-center items-center gap-4 mt-8 pb-5">
    <!-- Countdown Cards -->
    <div class="countdown-card bg-gray-800 p-4 rounded-lg">
      <div id="countdown-years" class="text-4xl font-bold">0</div>
      <div class="text-sm text-gray-400" data-i18n="countdown.years">Years</div>
    </div>
    <div class="countdown-card bg-gray-800 p-4 rounded-lg">
      <div id="countdown-months" class="text-4xl font-bold">0</div>
      <div class="text-sm text-gray-400" data-i18n="countdown.months">Months</div>
    </div>
    <div class="countdown-card bg-gray-800 p-4 rounded-lg">
      <div id="countdown-days" class="text-4xl font-bold">0</div>
      <div class="text-sm text-gray-400" data-i18n="countdown.days">Days</div>
    </div>
    <div class="countdown-card bg-gray-800 p-4 rounded-lg">
      <div id="countdown-hours" class="text-4xl font-bold">0</div>
      <div class="text-sm text-gray-400" data-i18n="countdown.hours">Hours</div>
    </div>
    <div class="countdown-card bg-gray-800 p-4 rounded-lg">
      <div id="countdown-minutes" class="text-4xl font-bold">0</div>
      <div class="text-sm text-gray-400" data-i18n="countdown.minutes">Minutes</div>
    </div>
    <div class="countdown-card bg-gray-800 p-4 rounded-lg">
      <div id="countdown-seconds" class="text-4xl font-bold">0</div>
      <div class="text-sm text-gray-400" data-i18n="countdown.seconds">Seconds</div>
    </div>
  </div>
  <hr>
</section>
>>>>>>> 10ba97bf

<!-- MISSION CONTROL SECTION -->
<section id="mission-control" class="relative min-h-screen py-16 text-white">
  <!-- Video Background (optional) -->
  <video autoplay muted loop playsinline class="absolute inset-0 w-full h-full object-cover">
    <source src="/videos/space-progress.mp4" type="video/mp4">
    Your browser does not support the video tag.
  </video>
  <div class="absolute inset-0 bg-gradient-to-b from-black/90 via-black/80 to-black/90"></div>

  <!-- Main Mission Control Content -->
  <div class="relative z-10 container mx-auto px-4">
    <!-- Credit Display Cards -->
    <div class="grid grid-cols-1 md:grid-cols-3 gap-6 mb-12">
      <!-- Total Credits Card -->
      <div class="bg-black/50 backdrop-blur-md p-6 rounded-lg">
        <h3 data-i18n="missionControl.totalCreditsTitle" class="text-2xl font-bold text-green-400 mb-2">
          Total Credits
        </h3>
        <div class="text-4xl font-bold" id="total-credits">0</div>
        <div class="text-sm text-gray-400 mt-2">
          <span data-i18n="missionControl.nextMilestone">Next milestone:</span>
          <span id="next-milestone">1000</span>
        </div>
      </div>

      <!-- Launch Timeline Card -->
      <div class="bg-black/50 backdrop-blur-md p-6 rounded-lg">
        <h3 data-i18n="missionControl.launchTimelineTitle" class="text-2xl font-bold text-blue-400 mb-2">
          Launch Timeline
        </h3>
        <div class="text-4xl font-bold" id="years-to-launch">15</div>
        <div id="timeline-acceleration" data-i18n="missionControl.launchTimelineSubtitle" class="text-sm text-gray-400 mt-2">
          Years to launch
        </div>
      </div>

      <!-- Achievements Card -->
      <div class="bg-black/50 backdrop-blur-md p-6 rounded-lg">
        <h3 data-i18n="missionControl.achievementsTitle" class="text-2xl font-bold text-purple-400 mb-2">
          Achievements
        </h3>
        <div class="text-4xl font-bold" id="achievement-count">0</div>
        <div data-i18n="missionControl.achievementsSubtitle" class="text-sm text-gray-400 mt-2">
          Unlocked
        </div>
      </div>
    </div>

    <!-- Detailed Mission Control Progress -->
    <div class="grid grid-cols-1 md:grid-cols-2 gap-8">
      <!-- Credit Breakdown -->
      <div class="bg-black/50 backdrop-blur-md p-6 rounded-lg">
        <h3 data-i18n="missionControl.creditBreakdownTitle" class="text-xl font-bold mb-4">
          Credit Breakdown
        </h3>
        <div id="credit-breakdown" class="space-y-4">
          <!-- Module Credits -->
          <div class="flex justify-between items-center">
            <span data-i18n="missionControl.moduleCreditsLabel" class="text-gray-400">
              Module Credits
            </span>
            <span class="text-green-400" id="module-credits">0</span>
          </div>
          <!-- Achievement Bonus -->
          <div class="flex justify-between items-center">
            <span data-i18n="missionControl.achievementBonusLabel" class="text-gray-400">
              Achievement Bonus
            </span>
            <span class="text-green-400" id="achievement-credits">0</span>
          </div>
          <!-- Streak Bonus -->
          <div class="flex justify-between items-center">
            <span data-i18n="missionControl.streakBonusLabel" class="text-gray-400">
              Streak Bonus
            </span>
            <span class="text-green-400" id="streak-bonus">0%</span>
          </div>
          <!-- Subscription Bonus -->
          <div class="flex justify-between items-center">
            <span data-i18n="missionControl.subscriptionBonusLabel" class="text-gray-400">
              Subscription Bonus
            </span>
            <span class="text-green-400" id="subscription-bonus">0%</span>
          </div>
        </div>
      </div>

      <!-- Journey Timeline Graph -->
      <div class="bg-black/50 backdrop-blur-md p-6 rounded-lg">
        <h3 data-i18n="missionControl.yourJourneyTimelineTitle" class="text-xl font-bold mb-4">
          Your Journey Timeline
        </h3>
        <div class="h-64">
          <canvas id="timeline-chart"></canvas>
        </div>
      </div>
    </div>

    <!-- Recent Achievements -->
    <div class="mt-8">
      <h3 data-i18n="missionControl.recentAchievementsTitle" class="text-2xl font-bold mb-4">
        Recent Achievements
      </h3>
      <div id="recent-achievements" class="grid grid-cols-1 md:grid-cols-4 gap-4">
        <!-- Achievement cards will be dynamically inserted here -->
      </div>
    </div>
  </div>

  <!-- Achievement Notification Toast (Hidden by default) -->
  <div id="achievement-toast" class="fixed top-4 right-4 bg-green-500 text-white px-6 py-3 rounded-lg shadow-lg z-50 transform -translate-y-full transition-transform duration-300 hidden">
    <div class="flex items-center space-x-3">
      <div id="achievement-icon" class="text-2xl"></div>
      <div>
        <div id="achievement-title" class="font-bold"></div>
        <div id="achievement-credits-toast" class="text-sm"></div>
      </div>
    </div>
  </div>
</section>

<<<<<<< HEAD
<!-- TRAINING MODULE PREVIEW SECTION (Existing) -->
=======
<!-- TRAINING MODULE PREVIEW SECTION -->
>>>>>>> 10ba97bf
<section id="training-preview" class="py-16 bg-gray-900 text-white text-center">
  <div class="container mx-auto px-4">
    <header class="mb-12" data-aos="fade-up">
      <h2 class="text-4xl font-bold mb-4" data-i18n="index.trainingPreviewTitle">Discover Your Training Journey</h2>
      <p class="text-lg text-gray-300 max-w-2xl mx-auto" data-i18n="index.trainingPreviewSubtitle">
        Get a glimpse of our space training modules designed to prepare you for the challenges of space exploration.
      </p>
    </header>
    <div class="grid grid-cols-1 md:grid-cols-3 gap-8">
      <!-- Physical Training Module Card -->
      <div class="card glass hover:-translate-y-2 transition-all duration-300">
        <div class="card-body">
          <div class="absolute top-4 right-4">
            <div class="badge badge-primary" data-i18n="training.physicalDuration">6-8 Months</div>
          </div>
          <h3 class="card-title text-2xl text-blue-400 mb-4" data-i18n="physicalTraining">Physical Training</h3>
          <div class="radial-progress text-blue-500 mx-auto my-6" style="--value:0; --size:8rem;">
            <span class="text-2xl text-white">0%</span>
          </div>
          <div class="certification-badge mb-4">
            <span class="text-xs text-blue-300" data-i18n="training.physicalCert">ISO-31000-ZG Certification</span>
          </div>
          <p class="text-blue-100" data-i18n="training.physicalDesc">Master zero-gravity movement, biometric adaptation, and emergency procedures</p>
          <div class="requirements text-xs text-gray-400 mt-2">
            <p data-i18n="training.physicalReq">Required: Medical Clearance, Basic Physics</p>
          </div>
          <div class="card-actions justify-between items-center mt-4">
            <span class="text-sm text-blue-300" data-i18n="training.physicalHours">300 Training Hours Required</span>
            <button class="btn btn-primary" data-module="physical" data-i18n="training.beginAssessment">Begin Assessment</button>
          </div>
        </div>
      </div>
      <!-- Technical Systems Module Card -->
      <div class="card glass hover:-translate-y-2 transition-all duration-300">
        <div class="card-body">
          <div class="absolute top-4 right-4">
            <div class="badge badge-secondary" data-i18n="training.technicalDuration">4-6 Months</div>
          </div>
          <h3 class="card-title text-2xl text-purple-400 mb-4" data-i18n="technicalTraining">Technical Systems</h3>
          <div class="radial-progress text-purple-500 mx-auto my-6" style="--value:0; --size:8rem;">
            <span class="text-2xl text-white">0%</span>
          </div>
          <div class="certification-badge mb-4">
            <span class="text-xs text-purple-300" data-i18n="training.technicalCert">OSHA-ST-102 Certification</span>
          </div>
          <p class="text-blue-100" data-i18n="training.technicalDesc">Master spacecraft systems, maintenance, and emergency protocols</p>
          <div class="requirements text-xs text-gray-400 mt-2">
            <p data-i18n="training.technicalReq">Required: Physical Training Completion</p>
          </div>
          <div class="card-actions justify-between items-center mt-4">
            <span class="text-sm text-blue-300" data-i18n="training.technicalHours">200 Simulation Hours Required</span>
            <button class="btn btn-primary" data-module="technical" data-i18n="training.beginAssessment">Begin Assessment</button>
          </div>
        </div>
      </div>
      <!-- Mission Simulation Module Card -->
      <div class="card glass hover:-translate-y-2 transition-all duration-300">
        <div class="card-body">
          <div class="absolute top-4 right-4">
            <div class="badge badge-accent" data-i18n="training.simulationDuration">3-4 Months</div>
          </div>
          <h3 class="card-title text-2xl text-blue-400 mb-4" data-i18n="training.simulationTitle">Mission Simulation</h3>
          <div class="radial-progress text-blue-500 mx-auto my-6" style="--value:0; --size:8rem;">
            <span class="text-2xl text-white">0%</span>
          </div>
          <div class="certification-badge mb-4">
            <span class="text-xs text-blue-300" data-i18n="training.simulationCert">ISO-31010-MO Certification</span>
          </div>
          <p class="text-blue-100" data-i18n="training.simulationDesc">Complete mission scenarios and team coordination exercises</p>
          <div class="requirements text-xs text-gray-400 mt-2">
            <p data-i18n="training.simulationReq">Required: Technical Systems Completion</p>
          </div>
          <div class="card-actions justify-between items-center mt-4">
            <span class="text-sm text-blue-300" data-i18n="training.simulationHours">100 Mission Hours Required</span>
            <button class="btn btn-primary" data-module="simulation" data-i18n="training.beginAssessment">Begin Assessment</button>
          </div>
        </div>
      </div>
    </div>
    
    <!-- NEW: Detailed Training Module Overview Section -->
    <section id="detailed-training-overview" class="py-16 bg-gray-900 text-white">
      <div class="container mx-auto px-4">
        <header class="mb-12 text-center" data-aos="fade-up">
          <h2 class="text-4xl font-bold" data-i18n="detailedOverview.title">Detailed Training Module Overview</h2>
          <p class="text-lg text-gray-300" data-i18n="detailedOverview.subtitle">
            Dive deeper into your chosen training module.
          </p>
        </header>
        <div id="detailed-module-content" class="bg-black/50 backdrop-blur-md p-8 rounded-xl" data-aos="fade-up">
          <!-- Dynamic module details will be injected here -->
        </div>
      </div>
    </section>
    
    <!-- Call-to-Action for Training Preview -->
    <div class="mt-12" data-aos="fade-up">
      <a href="/training.html" class="inline-block bg-blue-500 hover:bg-blue-600 text-white font-bold py-3 px-8 rounded-full transition" data-i18n="index.exploreTrainingCTA">
        Explore Training Modules
      </a>
    </div>
  </div>
</section>

<!-- ACADEMY PREVIEW SECTION -->
<section id="academy-preview" class="relative">
  <!-- Video Background -->
  <div class="absolute inset-0">
    <video class="w-full h-full object-cover" autoplay muted loop playsinline>
      <source src="/videos/academy10.mp4" type="video/mp4">
      Your browser does not support the video tag.
    </video>
    <div class="absolute inset-0 bg-black opacity-30"></div>
  </div>
  <!-- Content Overlay -->
  <div class="relative z-10 container mx-auto px-4 py-16 text-center text-white">
    <span data-i18n="academyPreview.tagline" class="text-blue-400 uppercase font-semibold tracking-wide">
      SharedStars Academy
    </span>
    <h2 data-i18n="academyPreview.headline" class="text-4xl font-extrabold mt-4">
      Your Gateway to Space Exploration
    </h2>
    <p data-i18n="academyPreview.description" class="text-gray-300 mt-4 max-w-3xl mx-auto">
      Experience interactive AR/VR training, real-world simulations, and AI-guided certifications that prepare you for the next frontier: space.
    </p>
    <div class="mt-10 flex flex-col sm:flex-row justify-center gap-4">
      <a href="/academy" class="btn-primary px-6 py-3" data-i18n="academyPreview.ctaExplore">
        Explore the Academy
      </a>
      <a href="/academy/tour" class="btn-secondary px-6 py-3" data-i18n="academyPreview.ctaTour">
        Take a Virtual Tour
      </a>
    </div>
  </div>
</section>

<!-- LEADERBOARD PREVIEW SECTION -->
<section id="leaderboard-preview" class="relative py-16 bg-black text-white">
  <div class="absolute inset-0">
    <video class="w-full h-full object-cover" autoplay muted loop playsinline>
      <source src="/videos/leaderboard1.mp4" type="video/mp4">
      Your browser does not support the video tag.
    </video>
    <div class="absolute inset-0 bg-gradient-to-b from-black via-black/70 to-transparent"></div>
  </div>
  <div class="relative z-10 container mx-auto px-4 text-center">
    <span data-i18n="leaderboardPreview.tagline" class="text-purple-400 uppercase font-semibold tracking-wide">
      Global Rankings
    </span>
    <h2 data-i18n="leaderboardPreview.headline" class="text-4xl font-extrabold mt-4">
      Top Space Pioneers
    </h2>
    <div class="grid grid-cols-1 sm:grid-cols-3 gap-6 mt-10">
      <!-- Ranking Card 1 -->
      <div class="bg-black bg-opacity-50 p-6 rounded-lg">
        <div class="text-5xl">🥈</div>
        <h3 class="text-xl font-bold mt-4" data-i18n="leaderboardPreview.card1.name">
          David Kim
        </h3>
        <p class="text-gray-300" data-i18n="leaderboardPreview.card1.status">
          97.2% - Final Phase
        </p>
      </div>
      <!-- Ranking Card 2 -->
      <div class="bg-yellow-500 bg-opacity-20 p-6 rounded-lg">
        <div class="text-5xl">🥇</div>
        <h3 class="text-xl font-bold mt-4 text-yellow-300" data-i18n="leaderboardPreview.card2.name">
          Sarah Chen
        </h3>
        <p class="text-gray-300 mt-2" data-i18n="leaderboardPreview.card2.status">
          98.5% - Mars Ready
        </p>
        <div class="mt-4 flex flex-wrap justify-center gap-2">
          <span class="bg-blue-200 text-blue-700 px-2 py-1 rounded" data-i18n="leaderboardPreview.card2.badge1">
            🏆 Physical Elite
          </span>
          <span class="bg-green-200 text-green-700 px-2 py-1 rounded" data-i18n="leaderboardPreview.card2.badge2">
            ⭐ Tech Master
          </span>
        </div>
      </div>
      <!-- Ranking Card 3 -->
      <div class="bg-black bg-opacity-50 p-6 rounded-lg">
        <div class="text-5xl">🥉</div>
        <h3 class="text-xl font-bold mt-4" data-i18n="leaderboardPreview.card3.name">
          James Wilson
        </h3>
        <p class="text-gray-300" data-i18n="leaderboardPreview.card3.status">
          96.8% - Advanced
        </p>
      </div>
    </div>
    <div class="mt-10 flex flex-col sm:flex-row justify-center gap-4">
      <a href="/leaderboard" class="btn-primary px-6 py-3" data-i18n="leaderboardPreview.ctaFullRankings">
        View Full Rankings
      </a>
      <a href="/profile/stats" class="btn-secondary px-6 py-3" data-i18n="leaderboardPreview.ctaCheckRank">
        Check Your Rank
      </a>
    </div>
  </div>
</section>

<!-- ORIGIN STORY PREVIEW SECTION -->
<section id="origin-preview" class="py-16 bg-gray-900 text-white text-center">
  <div class="container mx-auto px-4">
    <!-- Tagline / Subheader -->
    <span data-i18n="origin.tagline" class="text-blue-400 uppercase font-semibold tracking-wide">
      OUR STORY
    </span>
    <!-- Headline -->
    <h2 data-i18n="origin.headline" class="text-4xl font-extrabold mt-4">
      How SharedStars Began
    </h2>
    <!-- Founder Quote / Story -->
    <div class="founder-quote bg-gray-800 bg-opacity-50 rounded-xl p-8 mt-6 shadow-lg inline-block">
      <blockquote data-i18n="origin.quote" class="italic text-gray-300">
        "Space travel shouldn't be reserved for the wealthy few. It should be accessible to everyone willing to dream, learn, and prepare."
      </blockquote>
      <div class="mt-4 text-blue-200 flex items-center justify-center gap-2">
        <span class="text-xl">📚</span>
        <span data-i18n="origin.quoteSource">
          Inspired by "The Three-Body Problem" trilogy
        </span>
      </div>
    </div>
    <!-- Mission Card -->
    <div class="mission-card bg-gray-800 bg-opacity-50 rounded-xl p-8 mt-8 shadow-lg inline-block">
      <h3 data-i18n="origin.missionTitle" class="text-2xl font-bold text-blue-400 mb-4">
        Our Mission
      </h3>
      <p data-i18n="origin.missionDescription" class="text-gray-300">
        Democratizing space travel through accessible training, community support, and innovative technology.
      </p>
      <div class="mission-stats mt-4 flex justify-center gap-8">
        <div class="stat">
          <span data-i18n="origin.activeTrainees" class="text-3xl font-bold text-blue-300">2,500+</span>
          <span class="block text-blue-200" data-i18n="origin.activeTraineesLabel">Active Trainees</span>
        </div>
        <div class="stat">
          <span data-i18n="origin.startingRate" class="text-3xl font-bold text-blue-300">$49.99</span>
          <span class="block text-blue-200" data-i18n="origin.startingRateLabel">Starting Monthly</span>
        </div>
      </div>
    </div>
    <!-- Call-to-Action Buttons -->
    <div class="mt-8 flex flex-col sm:flex-row justify-center gap-4">
      <a href="/about" class="primary-btn px-6 py-3" data-i18n="origin.ctaReadStory">
        Read Our Full Story
      </a>
      <a href="/founder" class="secondary-btn px-6 py-3" data-i18n="origin.ctaMeetFounder">
        Meet the Founder
      </a>
    </div>
  </div>
</section>

<!-- BOARD PREVIEW SECTION (Advisory Board) -->
<section id="board-preview" class="relative min-h-screen bg-black text-white">
  <div class="absolute inset-0">
    <video autoplay muted loop playsinline class="w-full h-full object-cover">
      <source src="/videos/BOA1.mp4" type="video/mp4">
      Your browser does not support the video tag.
    </video>
    <div class="absolute inset-0 bg-gradient-to-b from-black via-black/70 to-transparent"></div>
  </div>
  <div class="relative z-10 container mx-auto px-4 py-16 text-center">
    <h2 data-i18n="boa.headline" class="text-4xl md:text-5xl font-extrabold text-blue-400 mb-12">
      Meet Our Advisors
    </h2>
    <div class="grid grid-cols-1 sm:grid-cols-2 lg:grid-cols-3 gap-8">
      <!-- Advisor Card 1 -->
      <div class="p-6 bg-gray-800 rounded-lg shadow-lg hover:scale-105 transition-transform">
        <img src="/images/drmark.png" alt="Dr. Mark" class="mx-auto rounded-full mb-4 w-24 h-24">
        <p data-i18n="boa.card1.role" class="text-center text-gray-300">
          Chief Medical Officer & Pilot
        </p>
        <p data-i18n="boa.card1.details" class="text-sm text-center text-gray-300">
          NASA Medicine & Flight Safety
        </p>
      </div>
      <!-- Advisor Card 2 -->
      <div class="p-6 bg-gray-800 rounded-lg shadow-lg hover:scale-105 transition-transform">
        <img src="/images/travis.png" alt="Travis Talbot" class="mx-auto rounded-full mb-4 w-24 h-24">
        <h3 data-i18n="boa.card2.name" class="text-2xl font-bold text-purple-400 text-center">
          Travis Talbot
        </h3>
        <p data-i18n="boa.card2.role" class="text-center text-gray-300">
          Senior Manufacturing Engineer
        </p>
        <p data-i18n="boa.card2.details" class="text-sm text-center text-gray-300">
          Built the Raptor Rocket
        </p>
      </div>
      <!-- Advisor Card 3 -->
      <div class="p-6 bg-gray-800 rounded-lg shadow-lg hover:scale-105 transition-transform">
        <img src="/images/laura.png" alt="Laura Anne Edwards" class="mx-auto rounded-full mb-4 w-24 h-24">
        <h3 data-i18n="boa.card3.name" class="text-2xl font-bold text-green-400 text-center">
          Laura Anne Edwards
        </h3>
        <p data-i18n="boa.card3.role" class="text-center text-gray-300">
          Global Innovation Leader
        </p>
        <p data-i18n="boa.card3.details" class="text-sm text-center text-gray-300">
          NASA Datanaut & NSA Innovator
        </p>
      </div>
      <!-- Advisor Card 4 -->
      <div class="p-6 bg-gray-800 rounded-lg shadow-lg hover:scale-105 transition-transform">
        <img src="/images/edward.png" alt="Edward Moleam" class="mx-auto rounded-full mb-4 w-24 h-24">
        <h3 data-i18n="boa.card4.name" class="text-2xl font-bold text-red-400 text-center">
          Edward Moleam
        </h3>
        <p data-i18n="boa.card4.role" class="text-center text-gray-300">
          Founder & CEO
        </p>
        <p data-i18n="boa.card4.details" class="text-sm text-center text-gray-300">
          Aerospace Engineer & Space Systems Expert
        </p>
      </div>
      <!-- Advisor Card 5 -->
      <div class="p-6 bg-gray-800 rounded-lg shadow-lg hover:scale-105 transition-transform">
        <img src="/images/erich.png" alt="Erich Spangenberg" class="mx-auto rounded-full mb-4 w-24 h-24">
        <h3 data-i18n="boa.card5.name" class="text-2xl font-bold text-yellow-400 text-center">
          Erich Spangenberg
        </h3>
        <p data-i18n="boa.card5.role" class="text-center text-gray-300">
          Chief Innovation Officer
        </p>
        <p data-i18n="boa.card5.details" class="text-sm text-center text-gray-300">
          Pioneer in Rocket Propulsion Technologies
        </p>
      </div>
    </div>
    <div class="mt-12 text-center">
      <a href="/join-boa" class="bg-blue-500 text-white font-bold py-3 px-6 rounded-lg shadow-lg hover:bg-blue-600 transition" data-i18n="boa.ctaButton">
        Ask to Join the BOA
      </a>
    </div>
  </div>
</section
<!-- CREDENTIALS SUMMARY -->
  <section class="credentials-bar bg-gray-800 py-4">
    <div class="container mx-auto flex justify-around text-white">
      <div class="text-center">
        <span class="text-2xl font-bold">50+</span>
        <p class="text-sm" data-i18n="credentials.experience">Years Combined Experience</p>
      </div>
      <div class="text-center">
        <span class="text-2xl font-bold">3</span>
        <p class="text-sm" data-i18n="credentials.organizations">Space Organizations</p>
      </div>
      <div class="text-center">
        <span class="text-2xl font-bold">12</span>
        <p class="text-sm" data-i18n="credentials.patents">Industry Patents</p>
      </div>
    </div>
  </section>

  <!-- FINAL CTA SECTION -->
<section id="final-cta" class="py-16 bg-gradient-to-r from-blue-600 to-indigo-600 text-white text-center relative">
  <div class="relative z-10 container mx-auto px-4">
    <span data-i18n="finalCTA.offer" class="uppercase tracking-wide text-sm text-blue-200">
      Limited Time Offer
    </span>
    <h2 data-i18n="finalCTA.headline" class="text-4xl md:text-5xl font-extrabold mt-2">
      Secure Your Place in Space History
    </h2>
    <p data-i18n="finalCTA.subtitle" class="mt-4 text-lg text-blue-200">
      Join the Pioneer Program Today
    </p>
    <div class="mt-8 flex flex-col md:flex-row items-center justify-center gap-4">
      <button data-i18n="finalCTA.reserveButton" class="primary-btn pulse bg-blue-500 hover:bg-blue-600 text-white font-bold py-4 px-8 rounded-lg shadow-lg">
        Reserve Your Spot Now
        <span data-i18n="finalCTA.reserveRate" class="block text-sm mt-1">
          Early Access Rate • $49.99/mo
        </span>
      </button>
      <button data-i18n="finalCTA.demoButton" class="secondary-btn bg-gray-800 hover:bg-gray-900 text-white font-bold py-4 px-8 rounded-lg shadow-lg">
        Schedule Free Demo
      </button>
    </div>
    <div class="mt-6 flex flex-col md:flex-row items-center justify-center gap-6 text-blue-200">
      <div class="flex items-center gap-2">
        <span class="check">✓</span>
        <span data-i18n="finalCTA.guarantee">
          30-Day Money-Back Guarantee
        </span>
      </div>
      <div class="flex items-center gap-2">
        <span class="check">✓</span>
        <span data-i18n="finalCTA.foundingRate">
          Lock In Founding Member Rate
        </span>
      </div>
      <div class="flex items-center gap-2">
        <span class="check">✓</span>
        <span data-i18n="finalCTA.priorityAccess">
          Priority Space Training Access
        </span>
      </div>
    </div>
    <div class="mt-6 flex justify-center gap-8 text-blue-200">
      <div class="flex items-center gap-2">
        <span class="lock-icon">🔒</span>
        <span data-i18n="finalCTA.securePayment">
          Secure Payment
        </span>
      </div>
      <div class="flex items-center gap-2">
        <span class="support-icon">💬</span>
        <span data-i18n="finalCTA.support">
          24/7 Support
        </span>
      </div>
      <div class="flex items-center gap-2">
        <span class="shield-icon">🛡️</span>
        <span data-i18n="finalCTA.dataProtection">
          Data Protection
        </span>
      </div>
    </div>
  </div>
</section>

 <!-- FOOTER -->
 <footer class="relative bg-blue-950/90 text-white py-16 overflow-hidden">
  <!-- Animated Floating Particles -->
  <div class="absolute inset-0 overflow-hidden">
    <div class="absolute w-2 h-2 bg-blue-400/20 rounded-full animate-float-slow" style="top: 10%; left: 20%;"></div>
    <div class="absolute w-3 h-3 bg-purple-400/20 rounded-full animate-float-medium" style="top: 30%; right: 25%;"></div>
    <div class="absolute w-2 h-2 bg-blue-300/20 rounded-full animate-float-fast" style="bottom: 20%; left: 40%;"></div>
  </div>
  <div class="container mx-auto px-4 relative z-10">
    <div class="grid grid-cols-2 md:grid-cols-4 gap-8 mb-12 text-center md:text-left">
      <!-- About -->
      <div>
        <h3 class="font-bold text-lg text-blue-400" data-i18n="footer.about.title">About</h3>
        <ul class="space-y-2 mt-4">
          <li><a href="/about.html" class="hover:text-blue-400 transition-colors" data-i18n="footer.about.ourStory">Our Story</a></li>
          <li><a href="/academy.html" class="hover:text-blue-400 transition-colors" data-i18n="footer.about.academy">StelTrek Academy</a></li>
        </ul>
      </div>
      <!-- Community -->
      <div>
        <h3 class="font-bold text-lg text-blue-400" data-i18n="footer.community.title">Community</h3>
        <ul class="space-y-2 mt-4">
          <li><a href="/events.html" class="hover:text-blue-400 transition-colors" data-i18n="footer.community.events">Events</a></li>
          <li><a href="/forums.html" class="hover:text-blue-400 transition-colors" data-i18n="footer.community.forums">Forums</a></li>
        </ul>
      </div>
      <!-- Resources -->
      <div>
        <h3 class="font-bold text-lg text-blue-400" data-i18n="footer.resources.title">Resources</h3>
        <ul class="space-y-2 mt-4">
          <li><a href="/faq.html" class="hover:text-blue-400 transition-colors" data-i18n="footer.resources.faq">FAQ</a></li>
          <li><a href="/support.html" class="hover:text-blue-400 transition-colors" data-i18n="footer.resources.support">Support</a></li>
        </ul>
      </div>
      <!-- Legal -->
      <div>
        <h3 class="font-bold text-lg text-blue-400" data-i18n="footer.legal.title">Legal</h3>
        <ul class="space-y-2 mt-4">
          <li><a href="/terms.html" class="hover:text-blue-400 transition-colors" data-i18n="footer.legal.terms">Terms</a></li>
          <li><a href="/privacy.html" class="hover:text-blue-400 transition-colors" data-i18n="footer.legal.privacy">Privacy</a></li>
        </ul>
      </div>
    </div>
    <div class="mt-12 text-center">
      <h4 class="text-lg font-bold text-blue-400" data-i18n="footer.followUs">Follow Us</h4>
      <div class="flex justify-center gap-6 mt-4">
        <a href="#" class="hover:text-blue-400 transition-colors" aria-label="Twitter">
          <svg xmlns="http://www.w3.org/2000/svg" class="h-6 w-6" fill="currentColor" viewBox="0 0 24 24">
            <path d="M24 4.557a9.995 9.995 0 01-2.827.775 4.932 4.932 0 002.165-2.724c-.957.567-2.016.978-3.127 1.198a4.918 4.918 0 00-8.38 4.482A13.941 13.941 0 011.671 3.149a4.917 4.917 0 001.523 6.573A4.897 4.897 0 01.96 9.3v.062a4.918 4.918 0 003.946 4.827 4.898 4.898 0 01-2.224.084 4.917 4.917 0 004.59 3.415A9.867 9.867 0 010 21.543a13.914 13.914 0 007.548 2.209c9.057 0 14.01-7.496 14.01-13.986 0-.213-.005-.425-.014-.636A10.025 10.025 0 0024 4.557z"/>
          </svg>
        </a>
        <a href="#" class="hover:text-blue-400 transition-colors" aria-label="Facebook">
          <svg xmlns="http://www.w3.org/2000/svg" class="h-6 w-6" fill="currentColor" viewBox="0 0 24 24">
            <path d="M22.675 0H1.325C.593 0 0 .593 0 1.325v21.351C0 23.408.593 24 1.325 24H12.81V14.706h-3.141v-3.741h3.141V8.356c0-3.1 1.894-4.788 4.659-4.788 1.325 0 2.462.099 2.792.143v3.239l-1.917.001c-1.504 0-1.796.715-1.796 1.763v2.309h3.587l-.467 3.741h-3.12V24h6.116c.729 0 1.324-.592 1.324-1.324V1.325C24 .593 23.408 0 22.675 0z"/>
          </svg>
        </a>
        <a href="#" class="hover:text-blue-400 transition-colors" aria-label="Instagram">
          <svg xmlns="http://www.w3.org/2000/svg" class="h-6 w-6" fill="currentColor" viewBox="0 0 24 24">
            <path d="M22 11.077v.82c0 4.842-3.705 10.423-10.423 10.423A10.386 10.386 0 010 18.9c.13.01.261.014.393.014 2.717 0 5.213-.913 7.204-2.449a3.677 3.677 0 01-3.434-2.553c.558.083 1.136.077 1.688-.027A3.675 3.675 0 012.68 9.9v-.047c.492.274 1.048.438 1.643.457a3.674 3.674 0 01-1.633-3.056c0-.014 0-.027.001-.041a3.65 3.65 0 001.667.46 3.671 3.671 0 01-1.144-4.901 10.428 10.428 0 007.571 3.841A3.675 3.675 0 0118.633 5.9a7.353 7.353 0 002.333-.894 3.673 3.673 0 01-1.612 2.025 7.308 7.308 0 002.102-.575"/>
          </svg>
        </a>
      </div>
    </div>
    <div class="text-center mt-8 text-gray-400">
      <p data-i18n="footer.copyright">&copy; <span id="current-year">2025</span> SharedStars Academy. All rights reserved.</p>
    </div>
  </div>
</footer>
<<<<<<< HEAD

  <!-- Scripts -->
<script src="https://cdnjs.cloudflare.com/ajax/libs/aos/2.3.4/aos.js"></script>
<!-- <script src="/public/js/language-switcher.js"></script> -->
<!-- <script>
  // Basic language initialization
  document.addEventListener('DOMContentLoaded', () => {
    const savedLang = localStorage.getItem('preferredLanguage') || 'en';
    document.documentElement.lang = savedLang;
    applyTranslations(savedLang);
=======
>>>>>>> 10ba97bf

<!-- Scripts -->
<!-- Core scripts (required) -->
<script src="/js/languageManager.js" defer></script>
<script src="/js/languageDropdown.js" defer></script>
<script src="/js/countdown.js" defer></script>

<!-- Animation libraries -->
<script src="https://cdnjs.cloudflare.com/ajax/libs/aos/2.3.4/aos.js"></script>

<!-- Page specific scripts -->
<script>
  document.addEventListener('DOMContentLoaded', function() {
    // Initialize AOS animations
    AOS.init({
      duration: 800,
      easing: 'ease-out',
      once: true
    });
<<<<<<< HEAD
  }
</script> -->

<!-- Module Scripts -->
</script>
<script src="/public/js/modules/training/fsdTraining.js"></script>
<script src="/public/js/modules/training/AIHandler.js"></script>
<script src="/public/js/modules/training/aiGuidanceSystem.js"></script>
<script src="/public/js/modules/training/progressAssessment.js"></script>

<script>
  document.addEventListener('DOMContentLoaded', async () => {
    try {
      // Initialize core modules
      await initModules();
      const wsConnection = await setupWebSocket();

      // Initialize AI systems
      const aiGuidance = new AIGuidanceSystem(SpaceTrainingFSD);
      const progressAssessment = new ProgressAssessment(SpaceTrainingFSD, aiGuidance);

      // Setup WebSocket event listeners
      wsConnection.addEventListener('message', (event) => {
        const data = JSON.parse(event.data);
        handleWebSocketMessages(data, {
          updateGuidance: updateGuidanceDisplay,
          showAchievement: showAchievementToast,
          updateProgress: updateProgressDisplay
=======
    
    // Update copyright year
    const currentYearEl = document.getElementById("current-year");
    if (currentYearEl) {
      currentYearEl.textContent = new Date().getFullYear();
    }
    
    // Initialize any page-specific functionality
    setupModuleCards();
    initializeCountdown();
  });
  
  function setupModuleCards() {
    // Add event listeners to training module cards
    const moduleButtons = document.querySelectorAll('[data-module]');
    if (moduleButtons) {
      moduleButtons.forEach(button => {
        button.addEventListener('click', function() {
          const moduleType = this.getAttribute('data-module');
          // Handle module button click - can be translated/localized later
          console.log(`Module ${moduleType} selected`);
          // You can add additional functionality here
>>>>>>> 10ba97bf
        });
      });
    }
  }
  
  function initializeCountdown() {
    // Basic countdown functionality
    // The detailed countdown logic is in countdown.js
    console.log('Countdown initialized');
    // This is just a placeholder - your countdown.js handles the actual logic
  }
</script>

<!-- Custom Styles -->
<style>
  .pulse-dot {
    width: 8px;
    height: 8px;
    background-color: #10B981;
    border-radius: 50%;
    animation: pulse 2s infinite;
  }
  @keyframes pulse {
    0% {
      transform: scale(0.95);
      box-shadow: 0 0 0 0 rgba(16, 185, 129, 0.7);
    }
    70% {
      transform: scale(1);
      box-shadow: 0 0 0 10px rgba(16, 185, 129, 0);
    }
    100% {
      transform: scale(0.95);
      box-shadow: 0 0 0 0 rgba(16, 185, 129, 0);
    }
  }
  /* Custom Scrollbar */
  ::-webkit-scrollbar {
    width: 8px;
  }
  ::-webkit-scrollbar-track {
    background: rgba(31, 41, 55, 0.5);
  }
  ::-webkit-scrollbar-thumb {
    background: rgba(59, 130, 246, 0.5);
    border-radius: 4px;
  }
  ::-webkit-scrollbar-thumb:hover {
    background: rgba(59, 130, 246, 0.7);
  }
</style>
</body>
</html><|MERGE_RESOLUTION|>--- conflicted
+++ resolved
@@ -26,84 +26,6 @@
     <link rel="stylesheet" href="/public/css/ai-assistant.css" />
     
     <!-- ✅ JavaScript Files (Defer & Modules for Performance) -->
-<<<<<<< HEAD
-    <!-- <script src="/js/languageSelection.js" defer></script> -->
-    <script src="/js/languageManager.js" defer></script>
-    <script type="module" src="/js/CountdownTimer.js"></script>
-    <script type="module" src="/js/HomepageHandler.js"></script>  
-
-</head>
-
-<body class="bg-slate-900 text-white min-h-screen">
-  <!-- HEADER -->
-  <header class="site-header bg-gray-900/90 backdrop-blur-lg fixed top-0 left-0 w-full z-50 shadow-lg py-4">
-    <nav class="container mx-auto flex flex-col md:flex-row items-center justify-between px-4 py-4">
-      <!-- Logo -->
-      <div class="flex items-center mb-2 md:mb-0">
-        <a href="/index.html" aria-label="SharedStars Homepage" class="group">
-          <img src="/images/SharedStars.svg" alt="SharedStars Logo" class="h-16 transition-all duration-300 group-hover:drop-shadow-[0_0_25px_rgba(59,130,246,0.7)]" />
-        </a>
-      </div>
-      <!-- Navigation Links -->
-      <ul class="flex flex-wrap gap-4">
-        <li><a href="/index.html" data-i18n="nav.home">Home</a></li>
-        <li><a href="/academy.html" data-i18n="nav.academy">Academy</a></li>
-        <li><a href="/about.html" data-i18n="nav.about">About</a></li>
-        <li><a href="/leaderboard.html" data-i18n="nav.leaderboard">Leaderboard</a></li>
-        <li><a href="/subscribe.html" data-i18n="nav.subscribe">Subscribe</a></li>
-
-        <!-- <li><a href="/Why-StelTrek.html" data-i18n="nav.why">Why StelTrek</a></li>
-        <li><a href="/login.html" data-i18n="nav.login">Login</a></li>
-        <li><a href="/mission-control.html" data-i18n="nav.mission-control">Mission-Control</a></li>
-        <li><a href="/profile.html" data-i18n="nav.profile">Profile</a></li>
-        <li><a href="/signup.html" data-i18n="nav.signup">Sign Up</a></li>
-        <li><a href="/welcome.html" data-i18n="nav.welcome">Welcome</a></li> -->
-      </ul>
-
-      <div class="relative">
-        <button id="langDropdownBtn" class="flex items-center gap-2 text-white bg-gray-700 px-4 py-2 rounded-lg">
-          <span id="selectedLangIcon">🇺🇸</span>
-          <span id="selectedLangText">English</span>
-          <svg class="w-4 h-4 ml-2" xmlns="http://www.w3.org/2000/svg" fill="none" viewBox="0 0 24 24" stroke="currentColor">
-            <path stroke-linecap="round" stroke-linejoin="round" stroke-width="2" d="M19 9l-7 7-7-7"></path>
-          </svg>
-        </button>
-        <ul id="langDropdownMenu" class="hidden absolute bg-white shadow-lg rounded-lg mt-2 py-2 w-40">
-          <li><button class="dropdown-item" data-lang="en" data-flag="🇺🇸" aria-label="Switch to English">🇺🇸 English</button></li>
-          <li><button class="dropdown-item" data-lang="zh" data-flag="🇨🇳" aria-label="Switch to Chinese">🇨🇳 Chinese</button></li>
-          <li><button class="dropdown-item" data-lang="ko" data-flag="🇰🇷" aria-label="Switch to Korean">🇰🇷 Korean</button></li>
-          <li><button class="dropdown-item" data-lang="es" data-flag="🇪🇸" aria-label="Switch to Spanish">🇪🇸 Spanish</button></li>
-        </ul>
-      </div>
-      <button data-i18n="nav.getStarted" class="bg-gradient-to-r from-purple-500 to-blue-500 text-black px-6 py-2 rounded-full hover:from-purple-600 hover:to-blue-600 transition">
-      </button>
-    </nav>      
-  </header>
-  
-  <!-- HERO SECTION -->
-  <section id="hero" class="relative min-h-screen flex items-center justify-center text-center pt-20">
-    <video autoplay muted loop playsinline class="absolute inset-0 w-full h-full object-cover">
-      <source src="/videos/academy10.mp4" type="video/mp4">
-      Your browser does not support the video tag.
-    </video>
-    <div class="absolute inset-0 bg-gradient-to-b from-black via-black/70 to-transparent"></div>
-    <div class="relative z-10 px-4">
-      <h1 data-i18n="hero.title" class="hero-text text-white mb-4"></h1>
-      <p data-i18n="hero.subtitle" class="text-xl text-white mb-4"></p>
-      <a data-i18n="hero.startTraining" href="/signup" class="bg-gradient-to-r from-purple-500 to-blue-500 text-white px-6 py-2 rounded-full hover:from-purple-600 hover:to-blue-600 transition"></a>
-      <a data-i18n="hero.seeCountdown" href="/signup" class="bg-gradient-to-r from-purple-500 to-blue-500 text-white px-6 py-2 rounded-full hover:from-purple-600 hover:to-blue-600 transition"></a>
-      <a data-i18n="hero.exploreMembership" href="/signup" class="bg-gradient-to-r from-purple-500 to-blue-500 text-white px-6 py-2 rounded-full hover:from-purple-600 hover:to-blue-600 transition"></a>
-    </div>
-  </section>
-
-  <!-- Include any additional page scripts -->
-  <script src="/js/modules/main.js" type="module"></script>
-  <script src="/js/ai-companion.js" defer></script>
-
-  <!-- COUNTDOWN & PRICE EVOLUTION SECTION -->
-  <section id="countdown-price" class="relative min-h-screen py-16 text-white text-center">
-  <!-- Background gradient overlay -->
-=======
     <script src="/js/languageManager.js" defer></script>
     <script src="/js/countdown.js"></script>
     <script type="module" src="/js/HomepageHandler.js"></script>
@@ -231,7 +153,6 @@
     <source src="/videos/space-progress.mp4" type="video/mp4">
     Your browser does not support the video tag.
   </video>
->>>>>>> 10ba97bf
   <div class="absolute inset-0 bg-gradient-to-b from-black/90 via-black/80 to-black/90"></div>
 
   <!-- Main Mission Control Content -->
@@ -280,12 +201,6 @@
         <h3 data-i18n="missionControl.creditBreakdownTitle" class="text-xl font-bold mb-4">
           Credit Breakdown
         </h3>
-<<<<<<< HEAD
-        <div id="personalCountdown" class="flex flex-wrap justify-center gap-4">
-          <div class="countdown-box bg-gray-800/50 p-4 rounded-lg">
-            <div class="value text-3xl font-bold" id="personalized-years">13</div>
-            <div class="label text-sm" data-i18n="countdown.years">Years</div>
-=======
         <div id="credit-breakdown" class="space-y-4">
           <!-- Module Credits -->
           <div class="flex justify-between items-center">
@@ -300,7 +215,6 @@
               Achievement Bonus
             </span>
             <span class="text-green-400" id="achievement-credits">0</span>
->>>>>>> 10ba97bf
           </div>
           <!-- Streak Bonus -->
           <div class="flex justify-between items-center">
@@ -351,9 +265,6 @@
       </div>
     </div>
   </div>
-<<<<<<< HEAD
-  </section>
-=======
 </section>
 <!-- COUNTDOWN & PRICE EVOLUTION SECTION -->
 <section id="countdown-price" class="relative flex flex-col min-h-screen py-16 text-white text-center">
@@ -394,7 +305,6 @@
   </div>
   <hr>
 </section>
->>>>>>> 10ba97bf
 
 <!-- MISSION CONTROL SECTION -->
 <section id="mission-control" class="relative min-h-screen py-16 text-white">
@@ -517,11 +427,7 @@
   </div>
 </section>
 
-<<<<<<< HEAD
-<!-- TRAINING MODULE PREVIEW SECTION (Existing) -->
-=======
 <!-- TRAINING MODULE PREVIEW SECTION -->
->>>>>>> 10ba97bf
 <section id="training-preview" class="py-16 bg-gray-900 text-white text-center">
   <div class="container mx-auto px-4">
     <header class="mb-12" data-aos="fade-up">
@@ -1015,19 +921,6 @@
     </div>
   </div>
 </footer>
-<<<<<<< HEAD
-
-  <!-- Scripts -->
-<script src="https://cdnjs.cloudflare.com/ajax/libs/aos/2.3.4/aos.js"></script>
-<!-- <script src="/public/js/language-switcher.js"></script> -->
-<!-- <script>
-  // Basic language initialization
-  document.addEventListener('DOMContentLoaded', () => {
-    const savedLang = localStorage.getItem('preferredLanguage') || 'en';
-    document.documentElement.lang = savedLang;
-    applyTranslations(savedLang);
-=======
->>>>>>> 10ba97bf
 
 <!-- Scripts -->
 <!-- Core scripts (required) -->
@@ -1047,36 +940,6 @@
       easing: 'ease-out',
       once: true
     });
-<<<<<<< HEAD
-  }
-</script> -->
-
-<!-- Module Scripts -->
-</script>
-<script src="/public/js/modules/training/fsdTraining.js"></script>
-<script src="/public/js/modules/training/AIHandler.js"></script>
-<script src="/public/js/modules/training/aiGuidanceSystem.js"></script>
-<script src="/public/js/modules/training/progressAssessment.js"></script>
-
-<script>
-  document.addEventListener('DOMContentLoaded', async () => {
-    try {
-      // Initialize core modules
-      await initModules();
-      const wsConnection = await setupWebSocket();
-
-      // Initialize AI systems
-      const aiGuidance = new AIGuidanceSystem(SpaceTrainingFSD);
-      const progressAssessment = new ProgressAssessment(SpaceTrainingFSD, aiGuidance);
-
-      // Setup WebSocket event listeners
-      wsConnection.addEventListener('message', (event) => {
-        const data = JSON.parse(event.data);
-        handleWebSocketMessages(data, {
-          updateGuidance: updateGuidanceDisplay,
-          showAchievement: showAchievementToast,
-          updateProgress: updateProgressDisplay
-=======
     
     // Update copyright year
     const currentYearEl = document.getElementById("current-year");
@@ -1099,7 +962,6 @@
           // Handle module button click - can be translated/localized later
           console.log(`Module ${moduleType} selected`);
           // You can add additional functionality here
->>>>>>> 10ba97bf
         });
       });
     }
