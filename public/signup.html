--- conflicted
+++ resolved
@@ -5,9 +5,6 @@
     <meta name="viewport" content="width=device-width, initial-scale=1.0" />
     <meta name="description" content="StelTrek Academy - Begin Your Journey to Space" />
     <title data-i18n="subscribe.pageTitle">Subscribe - SharedStars Academy</title>
-<<<<<<< HEAD
-
-=======
     Content-Security-Policy: script-src 'self' 'unsafe-inline' https://js.stripe.com https://cdnjs.cloudflare.com https://cdn.jsdelivr.net;
 
     <!-- Tailwind CSS & DaisyUI -->
@@ -18,7 +15,6 @@
     <link href="https://fonts.googleapis.com/css2?family=Inter:wght@400;500;600;700;800&display=swap" rel="stylesheet" />
     <link rel="stylesheet" href="https://cdnjs.cloudflare.com/ajax/libs/aos/2.3.4/aos.css" />
     
->>>>>>> 10ba97bf
     <!-- Custom CSS -->
     <link href="/css/tailwind.css" rel="stylesheet">
     <link rel="stylesheet" href="/css/ai-assistant.css" />
