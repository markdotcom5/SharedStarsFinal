<<<<<<< HEAD
// Cookie Helper Functions
const getCookie = (name) => {
    const match = document.cookie.match(new RegExp(`(^| )${name}=([^;]+)`));
    return match ? match[2] : null;
};

const setCookie = (name, value, days) => {
    const date = new Date();
    date.setTime(date.getTime() + days * 24 * 60 * 60 * 1000);
    document.cookie = `${name}=${value}; path=/; expires=${date.toUTCString()}`;
};

// Fetch translations dynamically
const fetchTranslations = async () => {
    try {
        const response = await fetch('/js/translations.json');
        if (!response.ok) throw new Error("Failed to fetch translations");
        return await response.json();
    } catch (error) {
        console.error("⚠️ Failed to load translations:", error);
        return null; // Return null instead of an empty object
    }
};

// Detects user language based on IP (optional feature)
const detectUserLanguage = async () => {
    try {
        const response = await fetch('https://ipapi.co/json/');
        const data = await response.json();
        const country = data.country_name;

        const languageMap = {
            'United States': 'en',
            'China': 'zh',
            'Korea': 'ko',
            'Spain': 'es',
        };

        return languageMap[country] || 'en'; // Default to English
    } catch (error) {
        console.error("⚠️ Geolocation failed:", error);
        return 'en';
    }
};

document.addEventListener("DOMContentLoaded", async () => {
    const langDropdownBtn = document.getElementById("langDropdownBtn");
    const langDropdownMenu = document.getElementById("langDropdownMenu");
    const langItems = document.querySelectorAll(".dropdown-item");
    const selectedLangIcon = document.getElementById("selectedLangIcon");
    const contentElements = document.querySelectorAll("[data-i18n]");

    console.log("📌 Language Manager Initialized");

    const flagMap = {
        en: "/images/USflag.png",
        zh: "/images/ChinaFlag.png",
        ko: "/images/KoreaFlag.png",
        es: "/images/ChinaFlag.png"
    };

    // Get saved language or default to English
    const savedLang = getCookie("preferredLanguage") || "en";

    const updateLanguageUI = (lang) => {
        selectedLangIcon.src = flagMap[lang] || flagMap["en"]; // Set flag based on lang
        document.documentElement.lang = lang;
    };

    const initLanguage = async () => {
        const translations = await fetchTranslations();

        if (!translations || !translations[savedLang]) {
            console.error(`⚠️ Translations for "${savedLang}" not found.`);
            return;
        }
        detectUserLanguage();
        updateLanguageUI(savedLang);
        applyTranslations(savedLang, translations);
=======
/**
 * SharedStars Language Manager
 * Enhanced version with better integration for the Sophon UI
 */

class LanguageManager {
  constructor() {
    // FIRST, initialize translations completely
    this.translations = {
      en: { /* Your English translations here */ },
      es: { /* Your Spanish translations here */ },
      ko: { /* Your Korean translations here */ },
      zh: { /* Your Chinese translations here */ }
>>>>>>> 6f5471be
    };

    // THEN, set your current language after translations are initialized
    this.currentLang = this.getPreferredLanguage();

<<<<<<< HEAD
    document.querySelectorAll(".dropdown-item").forEach(item => {
        item.addEventListener("click", function () {
          const flagSrc = this.getAttribute("data-flag");
          selectedLangIcon.src = flagSrc;
          langDropdownMenu.classList.add("hidden"); // Close the dropdown
        });
      });
=======
    // Last, call initialization functions
    this.langButtons = document.querySelectorAll('.lang-btn, .language-option');
    this.initialize();
  }
>>>>>>> 6f5471be

  getPreferredLanguage() {
    const cookieLang = this.getCookie('language');
    const storageLang = localStorage.getItem('userLanguage');
    const browserLang = (navigator.language || '').split('-')[0];

    let lang = cookieLang || storageLang || browserLang || 'en';

    if (!this.translations[lang]) {
      console.warn(`Language "${lang}" is not supported. Defaulting to English.`);
      lang = 'en';
    }

    return lang;
  }

  // Your other methods here...
}
  /**
   * Initialize the language manager
   */
  initialize() {
    this.setupEventListeners();
    this.setLanguage(this.currentLang);
    
    // Handle the new dropdown selector if it exists
    this.setupLanguageDropdown();
    
    // Optional: load additional translations from server
    // Uncomment this if you want to load translations from your Express backend
    // this.fetchTranslationsFromServer(this.currentLang);
  }
  
  /**
   * Set up the new dropdown language selector
   */
  setupLanguageDropdown() {
    // Find language dropdown elements
    const dropdownBtn = document.getElementById('language-dropdown-btn');
    const dropdown = document.getElementById('language-dropdown');
    const languageOptions = document.querySelectorAll('.language-option');
    
    // If we have the new dropdown structure
    if (dropdownBtn && dropdown) {
      // Initialize the selected language in the dropdown
      this.updateDropdownUI(this.currentLang);
      
      // Add event listeners for language options
      languageOptions.forEach(option => {
        option.addEventListener('click', () => {
          const lang = option.getAttribute('data-lang');
          this.setLanguage(lang);
          
          // Close the dropdown
          dropdown.classList.add('hidden');
        });
      });
    }
  }
  
  /**
   * Update the dropdown UI to show the current language
   * @param {string} lang - Language code
   */
  updateDropdownUI(lang) {
    const selectedLangText = document.getElementById('selected-language-text');
    const selectedLangFlag = document.getElementById('selected-language-flag');
    
    if (selectedLangText) {
      selectedLangText.textContent = this.languageNames[lang] || this.languageNames['en'];
    }
    
    if (selectedLangFlag) {
      selectedLangFlag.innerHTML = this.languageFlags[lang] || this.languageFlags['en'];
    }
  }
  
  /**
   * Set up event listeners for language buttons
   */
  setupEventListeners() {
    if (this.langButtons.length) {
      this.langButtons.forEach(btn => {
        btn.addEventListener('click', () => {
          const lang = btn.getAttribute('data-lang');
          this.setLanguage(lang);
        });
      });
    }
  }
  
  /**
   * Get a cookie by name
   * @param {string} name - Cookie name to retrieve
   * @returns {string|null} Cookie value or null if not found
   */
  getCookie(name) {
    const match = document.cookie.match(new RegExp(`(^| )${name}=([^;]+)`));
    return match ? match[2] : null;
  }
  
  /**
   * Set a cookie
   * @param {string} name - Cookie name
   * @param {string} value - Cookie value
   * @param {number} days - Cookie expiration in days
   */
  setCookie(name, value, days = 365) {
    const maxAge = days * 24 * 60 * 60;
    document.cookie = `${name}=${value}; path=/; max-age=${maxAge}`;
  }
  
  /**
   * Apply translations to all elements with data-i18n attribute
   * @param {string} lang - Language code (en, es, ko, zh)
   */
  applyTranslations(lang) {
    // Get all elements with data-i18n attribute (refreshes to include dynamically added elements)
    const contentElements = document.querySelectorAll('[data-i18n]');
    
    contentElements.forEach((el) => {
      const key = el.dataset.i18n;
      
      if (this.translations[lang] && this.translations[lang][key]) {
        el.textContent = this.translations[lang][key];
      } else if (this.translations.en[key]) {
        // Fallback to English
        el.textContent = this.translations.en[key];
        console.warn(`Missing translation for key: ${key} in ${lang}, defaulted to English.`);
      } else {
        console.error(`Translation completely missing for key: ${key}`);
      }
      
      // For input elements, also set placeholder if it has data-i18n-placeholder
      if (el.hasAttribute('data-i18n-placeholder')) {
        const placeholderKey = el.getAttribute('data-i18n-placeholder');
        if (this.translations[lang] && this.translations[lang][placeholderKey]) {
          el.placeholder = this.translations[lang][placeholderKey];
        }
      }
    });
  }
  
  /**
   * Set the active language and apply translations
   * @param {string} lang - Language code (en, es, ko, zh)
   */
  setLanguage(lang) {
    // Validate language is supported
    if (!this.translations[lang]) {
      console.error(`Language ${lang} is not supported. Defaulting to English.`);
      lang = 'en';
    }
    
    // Update document language attribute
    document.documentElement.lang = lang;
    
    // Apply translations
    this.applyTranslations(lang);
    
    // Update any dropdown UI elements
    this.updateDropdownUI(lang);
    
    // Store language preference in cookie and localStorage
    this.setCookie('language', lang);
    localStorage.setItem('userLanguage', lang);
    
    // Update current language
    this.currentLang = lang;
    
    // Trigger custom event for other components
    document.dispatchEvent(new CustomEvent('languageChanged', { detail: { language: lang } }));
  }
  
  /**
   * Get translation for a specific key
   * @param {string} key - Translation key
   * @param {string} lang - Optional language code (defaults to current language)
   * @returns {string} Translated text or key if translation not found
   */
  getTranslation(key, lang = this.currentLang) {
    if (this.translations[lang] && this.translations[lang][key]) {
      return this.translations[lang][key];
    } else if (this.translations.en[key]) {
      return this.translations.en[key];
    }
    return key;
  }
  
  /**
   * Apply translations to a specific element and its children
   * Useful for dynamically created elements like popups
   * @param {HTMLElement} element - The root element to translate
   * @param {string} lang - Optional language code (defaults to current language)
   */
  translateElement(element, lang = this.currentLang) {
    // Translate the element itself if it has data-i18n
    if (element.hasAttribute && element.hasAttribute('data-i18n')) {
      const key = element.dataset.i18n;
      if (this.translations[lang] && this.translations[lang][key]) {
        element.textContent = this.translations[lang][key];
      } else if (this.translations.en[key]) {
        element.textContent = this.translations.en[key];
      }
      
      // Handle placeholder if present
      if (element.hasAttribute('data-i18n-placeholder')) {
        const placeholderKey = element.getAttribute('data-i18n-placeholder');
        if (this.translations[lang] && this.translations[lang][placeholderKey]) {
          element.placeholder = this.translations[lang][placeholderKey];
        }
      }
    }
    
    // Translate children with data-i18n
    const childElements = element.querySelectorAll('[data-i18n]');
    childElements.forEach(el => {
      const key = el.dataset.i18n;
      if (this.translations[lang] && this.translations[lang][key]) {
        el.textContent = this.translations[lang][key];
      } else if (this.translations.en[key]) {
        el.textContent = this.translations.en[key];
      }
      
      // Handle placeholder if present
      if (el.hasAttribute('data-i18n-placeholder')) {
        const placeholderKey = el.getAttribute('data-i18n-placeholder');
        if (this.translations[lang] && this.translations[lang][placeholderKey]) {
          el.placeholder = this.translations[lang][placeholderKey];
        }
      }
    });
    
    return element;
  }
  
  /**
   * Add a new translation
   * @param {string} lang - Language code
   * @param {string} key - Translation key
   * @param {string} value - Translated text
   */
  addTranslation(lang, key, value) {
    if (!this.translations[lang]) {
      this.translations[lang] = {};
    }
    
    this.translations[lang][key] = value;
    
    // Re-apply translations if adding to current language
    if (lang === this.currentLang) {
      this.applyTranslations(lang);
    }
  }
  
  /**
   * Add multiple translations at once
   * @param {string} lang - Language code
   * @param {Object} translations - Object with key-value pairs of translations
   */
  addTranslations(lang, translations) {
    if (!this.translations[lang]) {
      this.translations[lang] = {};
    }
    
    Object.assign(this.translations[lang], translations);
    
    // Re-apply translations if adding to current language
    if (lang === this.currentLang) {
      this.applyTranslations(lang);
    }
  }
  
  /**
   * Merge external translations with the current ones
   * @param {Object} externalTranslations - Object containing translations by language
   */
  mergeTranslations(externalTranslations) {
    // Loop through each language in the external translations
    for (const lang in externalTranslations) {
      if (externalTranslations.hasOwnProperty(lang)) {
        // Create language object if it doesn't exist
        if (!this.translations[lang]) {
          this.translations[lang] = {};
        }
        
        // Add all translations for this language
        Object.assign(this.translations[lang], externalTranslations[lang]);
      }
    }
    
    // Re-apply translations for current language
    this.applyTranslations(this.currentLang);
  }
}

// Initialize language manager when DOM is loaded
document.addEventListener('DOMContentLoaded', () => {
  // Create global instance
  window.languageManager = new LanguageManager();
  
  // For backwards compatibility
  // This allows the old code to continue working
  window.applyTranslations = (lang) => {
    window.languageManager.setLanguage(lang);
  };
  
  // Set up MutationObserver to detect dynamically added content (like popups)
  const observer = new MutationObserver((mutations) => {
    let needsTranslationUpdate = false;
    
    mutations.forEach(mutation => {
      if (mutation.type === 'childList' && mutation.addedNodes.length) {
        // Check if any added nodes have data-i18n attributes
        mutation.addedNodes.forEach(node => {
          if (node.nodeType === 1) { // Element node
            if (node.querySelector('[data-i18n]') || node.hasAttribute('data-i18n')) {
              needsTranslationUpdate = true;
            }
          }
        });
      }
    });
    
    // Apply translations if needed
    if (needsTranslationUpdate) {
      window.languageManager.applyTranslations(window.languageManager.currentLang);
    }
  });
  
  // Start observing the document body for changes
  observer.observe(document.body, { 
    childList: true, 
    subtree: true 
  });
});<|MERGE_RESOLUTION|>--- conflicted
+++ resolved
@@ -1,84 +1,3 @@
-<<<<<<< HEAD
-// Cookie Helper Functions
-const getCookie = (name) => {
-    const match = document.cookie.match(new RegExp(`(^| )${name}=([^;]+)`));
-    return match ? match[2] : null;
-};
-
-const setCookie = (name, value, days) => {
-    const date = new Date();
-    date.setTime(date.getTime() + days * 24 * 60 * 60 * 1000);
-    document.cookie = `${name}=${value}; path=/; expires=${date.toUTCString()}`;
-};
-
-// Fetch translations dynamically
-const fetchTranslations = async () => {
-    try {
-        const response = await fetch('/js/translations.json');
-        if (!response.ok) throw new Error("Failed to fetch translations");
-        return await response.json();
-    } catch (error) {
-        console.error("⚠️ Failed to load translations:", error);
-        return null; // Return null instead of an empty object
-    }
-};
-
-// Detects user language based on IP (optional feature)
-const detectUserLanguage = async () => {
-    try {
-        const response = await fetch('https://ipapi.co/json/');
-        const data = await response.json();
-        const country = data.country_name;
-
-        const languageMap = {
-            'United States': 'en',
-            'China': 'zh',
-            'Korea': 'ko',
-            'Spain': 'es',
-        };
-
-        return languageMap[country] || 'en'; // Default to English
-    } catch (error) {
-        console.error("⚠️ Geolocation failed:", error);
-        return 'en';
-    }
-};
-
-document.addEventListener("DOMContentLoaded", async () => {
-    const langDropdownBtn = document.getElementById("langDropdownBtn");
-    const langDropdownMenu = document.getElementById("langDropdownMenu");
-    const langItems = document.querySelectorAll(".dropdown-item");
-    const selectedLangIcon = document.getElementById("selectedLangIcon");
-    const contentElements = document.querySelectorAll("[data-i18n]");
-
-    console.log("📌 Language Manager Initialized");
-
-    const flagMap = {
-        en: "/images/USflag.png",
-        zh: "/images/ChinaFlag.png",
-        ko: "/images/KoreaFlag.png",
-        es: "/images/ChinaFlag.png"
-    };
-
-    // Get saved language or default to English
-    const savedLang = getCookie("preferredLanguage") || "en";
-
-    const updateLanguageUI = (lang) => {
-        selectedLangIcon.src = flagMap[lang] || flagMap["en"]; // Set flag based on lang
-        document.documentElement.lang = lang;
-    };
-
-    const initLanguage = async () => {
-        const translations = await fetchTranslations();
-
-        if (!translations || !translations[savedLang]) {
-            console.error(`⚠️ Translations for "${savedLang}" not found.`);
-            return;
-        }
-        detectUserLanguage();
-        updateLanguageUI(savedLang);
-        applyTranslations(savedLang, translations);
-=======
 /**
  * SharedStars Language Manager
  * Enhanced version with better integration for the Sophon UI
@@ -92,26 +11,15 @@
       es: { /* Your Spanish translations here */ },
       ko: { /* Your Korean translations here */ },
       zh: { /* Your Chinese translations here */ }
->>>>>>> 6f5471be
     };
 
     // THEN, set your current language after translations are initialized
     this.currentLang = this.getPreferredLanguage();
 
-<<<<<<< HEAD
-    document.querySelectorAll(".dropdown-item").forEach(item => {
-        item.addEventListener("click", function () {
-          const flagSrc = this.getAttribute("data-flag");
-          selectedLangIcon.src = flagSrc;
-          langDropdownMenu.classList.add("hidden"); // Close the dropdown
-        });
-      });
-=======
     // Last, call initialization functions
     this.langButtons = document.querySelectorAll('.lang-btn, .language-option');
     this.initialize();
   }
->>>>>>> 6f5471be
 
   getPreferredLanguage() {
     const cookieLang = this.getCookie('language');
@@ -265,186 +173,99 @@
       console.error(`Language ${lang} is not supported. Defaulting to English.`);
       lang = 'en';
     }
-    
-    // Update document language attribute
-    document.documentElement.lang = lang;
-    
-    // Apply translations
-    this.applyTranslations(lang);
-    
-    // Update any dropdown UI elements
-    this.updateDropdownUI(lang);
-    
-    // Store language preference in cookie and localStorage
-    this.setCookie('language', lang);
-    localStorage.setItem('userLanguage', lang);
-    
-    // Update current language
-    this.currentLang = lang;
-    
-    // Trigger custom event for other components
-    document.dispatchEvent(new CustomEvent('languageChanged', { detail: { language: lang } }));
-  }
-  
-  /**
-   * Get translation for a specific key
-   * @param {string} key - Translation key
-   * @param {string} lang - Optional language code (defaults to current language)
-   * @returns {string} Translated text or key if translation not found
-   */
-  getTranslation(key, lang = this.currentLang) {
-    if (this.translations[lang] && this.translations[lang][key]) {
-      return this.translations[lang][key];
-    } else if (this.translations.en[key]) {
-      return this.translations.en[key];
-    }
-    return key;
-  }
-  
-  /**
-   * Apply translations to a specific element and its children
-   * Useful for dynamically created elements like popups
-   * @param {HTMLElement} element - The root element to translate
-   * @param {string} lang - Optional language code (defaults to current language)
-   */
-  translateElement(element, lang = this.currentLang) {
-    // Translate the element itself if it has data-i18n
-    if (element.hasAttribute && element.hasAttribute('data-i18n')) {
-      const key = element.dataset.i18n;
-      if (this.translations[lang] && this.translations[lang][key]) {
-        element.textContent = this.translations[lang][key];
-      } else if (this.translations.en[key]) {
-        element.textContent = this.translations.en[key];
-      }
-      
-      // Handle placeholder if present
-      if (element.hasAttribute('data-i18n-placeholder')) {
-        const placeholderKey = element.getAttribute('data-i18n-placeholder');
-        if (this.translations[lang] && this.translations[lang][placeholderKey]) {
-          element.placeholder = this.translations[lang][placeholderKey];
+};
+
+document.addEventListener("DOMContentLoaded", async () => {
+    const langDropdownBtn = document.getElementById("langDropdownBtn");
+    const langDropdownMenu = document.getElementById("langDropdownMenu");
+    const langItems = document.querySelectorAll(".dropdown-item");
+    const selectedLangIcon = document.getElementById("selectedLangIcon");
+    const contentElements = document.querySelectorAll("[data-i18n]");
+
+    console.log("📌 Language Manager Initialized");
+
+    const flagMap = {
+        en: "/images/USflag.png",
+        zh: "/images/ChinaFlag.png",
+        ko: "/images/KoreaFlag.png",
+        es: "/images/ChinaFlag.png"
+    };
+
+    // Get saved language or default to English
+    const savedLang = getCookie("preferredLanguage") || "en";
+
+    const updateLanguageUI = (lang) => {
+        selectedLangIcon.src = flagMap[lang] || flagMap["en"]; // Set flag based on lang
+        document.documentElement.lang = lang;
+    };
+
+    const initLanguage = async () => {
+        const translations = await fetchTranslations();
+
+        if (!translations || !translations[savedLang]) {
+            console.error(`⚠️ Translations for "${savedLang}" not found.`);
+            return;
         }
-      }
-    }
-    
-    // Translate children with data-i18n
-    const childElements = element.querySelectorAll('[data-i18n]');
-    childElements.forEach(el => {
-      const key = el.dataset.i18n;
-      if (this.translations[lang] && this.translations[lang][key]) {
-        el.textContent = this.translations[lang][key];
-      } else if (this.translations.en[key]) {
-        el.textContent = this.translations.en[key];
-      }
-      
-      // Handle placeholder if present
-      if (el.hasAttribute('data-i18n-placeholder')) {
-        const placeholderKey = el.getAttribute('data-i18n-placeholder');
-        if (this.translations[lang] && this.translations[lang][placeholderKey]) {
-          el.placeholder = this.translations[lang][placeholderKey];
+        detectUserLanguage();
+        updateLanguageUI(savedLang);
+        applyTranslations(savedLang, translations);
+    };
+
+    // Function to apply translations
+    const applyTranslations = (lang, translations) => {
+        contentElements.forEach((el) => {
+            const key = el.dataset.i18n;
+            const keys = key.split(".");
+            let translation = translations[lang];
+
+            keys.forEach(k => {
+                translation = translation ? translation[k] : null;
+            });
+
+            if (translation) el.textContent = translation;
+        });
+    };
+
+    document.querySelectorAll(".dropdown-item").forEach(item => {
+        item.addEventListener("click", function () {
+          const flagSrc = this.getAttribute("data-flag");
+          selectedLangIcon.src = flagSrc;
+          langDropdownMenu.classList.add("hidden"); // Close the dropdown
+        });
+      });
+
+    // Show/Hide dropdown menu
+    langDropdownBtn.addEventListener("click", () => {
+        langDropdownMenu.classList.toggle("hidden");
+    });
+
+    // Handle language change
+    langItems.forEach((item) => {
+        item.addEventListener("click", async () => {
+            const selectedLang = item.dataset.lang;
+            setCookie("preferredLanguage", selectedLang, 30);
+
+            const translations = await fetchTranslations();
+            if (!translations || !translations[selectedLang]) {
+                console.error(`⚠️ Translations for "${selectedLang}" not found.`);
+                return;
+            }
+
+            updateLanguageUI(selectedLang);
+            applyTranslations(selectedLang, translations);
+
+            // Close dropdown
+            langDropdownMenu.classList.add("hidden");
+        });
+    });
+
+    // Close dropdown when clicking outside
+    document.addEventListener("click", (event) => {
+        if (!langDropdownBtn.contains(event.target) && !langDropdownMenu.contains(event.target)) {
+            langDropdownMenu.classList.add("hidden");
         }
-      }
-    });
-    
-    return element;
-  }
-  
-  /**
-   * Add a new translation
-   * @param {string} lang - Language code
-   * @param {string} key - Translation key
-   * @param {string} value - Translated text
-   */
-  addTranslation(lang, key, value) {
-    if (!this.translations[lang]) {
-      this.translations[lang] = {};
-    }
-    
-    this.translations[lang][key] = value;
-    
-    // Re-apply translations if adding to current language
-    if (lang === this.currentLang) {
-      this.applyTranslations(lang);
-    }
-  }
-  
-  /**
-   * Add multiple translations at once
-   * @param {string} lang - Language code
-   * @param {Object} translations - Object with key-value pairs of translations
-   */
-  addTranslations(lang, translations) {
-    if (!this.translations[lang]) {
-      this.translations[lang] = {};
-    }
-    
-    Object.assign(this.translations[lang], translations);
-    
-    // Re-apply translations if adding to current language
-    if (lang === this.currentLang) {
-      this.applyTranslations(lang);
-    }
-  }
-  
-  /**
-   * Merge external translations with the current ones
-   * @param {Object} externalTranslations - Object containing translations by language
-   */
-  mergeTranslations(externalTranslations) {
-    // Loop through each language in the external translations
-    for (const lang in externalTranslations) {
-      if (externalTranslations.hasOwnProperty(lang)) {
-        // Create language object if it doesn't exist
-        if (!this.translations[lang]) {
-          this.translations[lang] = {};
-        }
-        
-        // Add all translations for this language
-        Object.assign(this.translations[lang], externalTranslations[lang]);
-      }
-    }
-    
-    // Re-apply translations for current language
-    this.applyTranslations(this.currentLang);
-  }
-}
-
-// Initialize language manager when DOM is loaded
-document.addEventListener('DOMContentLoaded', () => {
-  // Create global instance
-  window.languageManager = new LanguageManager();
-  
-  // For backwards compatibility
-  // This allows the old code to continue working
-  window.applyTranslations = (lang) => {
-    window.languageManager.setLanguage(lang);
-  };
-  
-  // Set up MutationObserver to detect dynamically added content (like popups)
-  const observer = new MutationObserver((mutations) => {
-    let needsTranslationUpdate = false;
-    
-    mutations.forEach(mutation => {
-      if (mutation.type === 'childList' && mutation.addedNodes.length) {
-        // Check if any added nodes have data-i18n attributes
-        mutation.addedNodes.forEach(node => {
-          if (node.nodeType === 1) { // Element node
-            if (node.querySelector('[data-i18n]') || node.hasAttribute('data-i18n')) {
-              needsTranslationUpdate = true;
-            }
-          }
-        });
-      }
-    });
-    
-    // Apply translations if needed
-    if (needsTranslationUpdate) {
-      window.languageManager.applyTranslations(window.languageManager.currentLang);
-    }
-  });
-  
-  // Start observing the document body for changes
-  observer.observe(document.body, { 
-    childList: true, 
-    subtree: true 
-  });
+    });
+
+    // Initialize
+    await initLanguage();
 });