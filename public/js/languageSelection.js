<<<<<<< HEAD
document.addEventListener("DOMContentLoaded", async () => {
  const langDropdownBtn = document.getElementById("langDropdownBtn");
  const langDropdownMenu = document.getElementById("langDropdownMenu");
  const langItems = document.querySelectorAll(".dropdown-item");
  const selectedLangIcon = document.getElementById("selectedLangIcon");
  const selectedLangText = document.getElementById("selectedLangText");
  const contentElements = document.querySelectorAll("[data-i18n]");

  const translations = {
    en: {
      heroTitle: "From Earth to Space in 36 Months",
      subtitle: "Like Tesla's FSD for Space Training: Intelligent, Adaptive, Revolutionary",
      joinNow: "Join Now",
      communityHub: "Explore Community Hub",
    },
    zh: {
      heroTitle: "36个月从地球到太空",
      subtitle: "像特斯拉FSD一样的太空训练：智能、适应性、革命性",
      joinNow: "立即加入",
      communityHub: "探索社区中心",
    },
    ko: {
      heroTitle: "지구에서 우주까지 36개월",
      subtitle: "테슬라 FSD와 같은 우주 훈련: 지능적, 적응적, 혁명적",
      joinNow: "지금 가입하세요",
      communityHub: "커뮤니티 허브 탐험하기",
    },
    es: {
      heroTitle: "De la Tierra al Espacio en 36 Meses",
      subtitle: "Como el FSD de Tesla para el entrenamiento espacial: Inteligente, Adaptativo, Revolucionario",
      joinNow: "Únete ahora",
      communityHub: "Explorar el Centro Comunitario",
    },
  };

  // Cookie Helpers
  const getCookie = (name) => {
    const match = document.cookie.match(new RegExp(`(^| )${name}=([^;]+)`));
    return match ? match[2] : null;
  };

  const setCookie = (name, value, days) => {
    const date = new Date();
    date.setTime(date.getTime() + days * 24 * 60 * 60 * 1000);
    document.cookie = `${name}=${value}; path=/; expires=${date.toUTCString()}`;
  };

  // Function to apply translations
=======
document.addEventListener('DOMContentLoaded', () => {
  const langButtons = document.querySelectorAll('.lang-btn');
  const contentElements = document.querySelectorAll('[data-i18n]');

  const translations = {
    en: {
      // Existing translations
      "welcome-physical": "Welcome to SharedStars Training Hub!",
      "physical-subtitle": "Master Your Physical Readiness for Space Missions!",
      "startTraining": "Start My Training",
      "resumeTraining": "Resume Training",
      "viewProgress": "View My Progress",
      "session": "Session:",
      "pause": "Pause",
      "howTrainingWorks": "How SharedStars Training Works",
      "availableModules": "Available Training Modules",
      "physicalTraining": "Physical Training",
      "technicalTraining": "Technical Training",
      "evaTraining": "EVA (Spacewalk) Training",
      "aiGuidedSimulations": "AI-Guided Simulations",
      "impartialARTraining": "Impartial AR Training",
      "planetarySurfaceOperations": "Planetary Surface Operations",
      "spaceMedicine": "Space Medicine & Human Physiology",
      "comingSoon": "Coming soon",
      "testimonials": "Hear from Our Trainees!",
      "step1": "AI assesses your background & skills.",
      "step2": "Choose from available modules.",
      "step3": "Complete pre-training assessment.",
      "step4": "Begin mission-based training.",
      "step5": "Track progress and certifications.",
      "countdownTitle": "Countdown to Mass Space Travel",
      "staticCountdownTitle": "General Space Travel Availability:",
      "personalizedCountdownTitle": "Your Personal Space Readiness:",
      
      // Adding missing keys from error logs
      "academy": "Academy",
      "about": "About",
      "leaderboard": "Leaderboard",
      "subscribe": "Subscribe",
      "missionControl": "Mission Control",
      "trainingHub": "Training Hub",
      "getStarted": "Get Started",
      "whyTrainingHub": "Why Training Hub",
      "step1Title": "Step 1: Assessment",
      "step2Title": "Step 2: Planning",
      "step3Title": "Step 3: Training",
      "step4Title": "Step 4: Evaluation",
      "step5Title": "Step 5: Certification",
      "physicalDesc": "Comprehensive physical training program designed to enhance strength, endurance, and flexibility.",
      "continueTraining": "Continue Training",
      "mentalFitness": "Mental Fitness",
      "mentalDesc": "Develop mental resilience, focus, and cognitive abilities through specialized exercises.",
      "leadership": "Leadership",
      "leadershipDesc": "Cultivate essential leadership skills for effective team management and strategic decision-making.",
      "Assessmentkills": "Assessment Skills", // This might be a typo, should it be "AssessmentSkills"?
      "engineeringDesc": "Master technical skills and problem-solving approaches for engineering challenges."
    },
    es: {
      // Existing translations
      "welcome-physical": "¡Bienvenido al Centro de Entrenamiento SharedStars!",
      "physical-subtitle": "¡Domina tu preparación física para misiones espaciales!",
      "startTraining": "Comenzar Mi Entrenamiento",
      "resumeTraining": "Continuar Entrenamiento",
      "viewProgress": "Ver Mi Progreso",
      "session": "Sesión:",
      "pause": "Pausa",
      "howTrainingWorks": "Cómo Funciona el Entrenamiento SharedStars",
      "availableModules": "Módulos de Entrenamiento Disponibles",
      "physicalTraining": "Entrenamiento Físico",
      "technicalTraining": "Entrenamiento Técnico",
      "evaTraining": "Entrenamiento EVA (Caminata Espacial)",
      "aiGuidedSimulations": "Simulaciones Guiadas por IA",
      "impartialARTraining": "Entrenamiento AR Imparcial",
      "planetarySurfaceOperations": "Operaciones en Superficie Planetaria",
      "spaceMedicine": "Medicina Espacial y Fisiología Humana",
      "comingSoon": "Próximamente",
      "testimonials": "¡Conoce la Experiencia de Nuestros Alumnos!",
      "step1": "La IA evalúa tu experiencia y habilidades.",
      "step2": "Elige entre módulos disponibles.",
      "step3": "Completa la evaluación previa al entrenamiento.",
      "step4": "Comienza el entrenamiento basado en misiones.",
      "step5": "Realiza seguimiento del progreso y certificaciones.",
      "countdownTitle": "Cuenta atrás para los viajes espaciales masivos",
      "staticCountdownTitle": "Disponibilidad general de viajes espaciales:",
      "personalizedCountdownTitle": "Tu preparación personal para el espacio:",
      
      // Adding missing keys with Spanish translations
      "academy": "Academia",
      "about": "Acerca de",
      "leaderboard": "Tabla de clasificación",
      "subscribe": "Suscribirse",
      "missionControl": "Control de Misión",
      "trainingHub": "Centro de Entrenamiento",
      "getStarted": "Comenzar",
      "whyTrainingHub": "Por qué el Centro de Entrenamiento",
      "step1Title": "Paso 1: Evaluación",
      "step2Title": "Paso 2: Planificación",
      "step3Title": "Paso 3: Entrenamiento",
      "step4Title": "Paso 4: Evaluación",
      "step5Title": "Paso 5: Certificación",
      "physicalDesc": "Programa completo de entrenamiento físico diseñado para mejorar la fuerza, resistencia y flexibilidad.",
      "continueTraining": "Continuar Entrenamiento",
      "mentalFitness": "Aptitud Mental",
      "mentalDesc": "Desarrolla resistencia mental, concentración y habilidades cognitivas a través de ejercicios especializados.",
      "leadership": "Liderazgo",
      "leadershipDesc": "Cultiva habilidades esenciales de liderazgo para la gestión eficaz del equipo y la toma de decisiones estratégicas.",
      "Assessmentkills": "Habilidades de Evaluación",
      "engineeringDesc": "Domina habilidades técnicas y enfoques de resolución de problemas para desafíos de ingeniería."
    },
    ko: {
      // Existing translations
      "welcome-physical": "SharedStars 훈련 허브에 오신 것을 환영합니다!",
      "physical-subtitle": "우주 임무를 위한 신체 준비를 완벽하게 갖추세요!",
      "startTraining": "훈련 시작하기",
      "resumeTraining": "훈련 이어하기",
      "viewProgress": "진행 상황 보기",
      "session": "세션:",
      "pause": "일시 정지",
      "howTrainingWorks": "SharedStars 훈련 방식",
      "availableModules": "사용 가능한 훈련 모듈",
      "physicalTraining": "신체 훈련",
      "technicalTraining": "기술 훈련",
      "evaTraining": "EVA(우주유영) 훈련",
      "aiGuidedSimulations": "AI 가이드 시뮬레이션",
      "impartialARTraining": "공정 AR 훈련",
      "planetarySurfaceOperations": "행성 표면 작전",
      "spaceMedicine": "우주의학 및 인체 생리학",
      "comingSoon": "곧 제공 예정",
      "testimonials": "훈련생들의 이야기를 들어보세요!",
      "step1": "AI가 당신의 배경과 기술을 평가합니다.",
      "step2": "사용 가능한 모듈 중 선택하세요.",
      "step3": "사전 훈련 평가를 완료하세요.",
      "step4": "미션 기반 훈련을 시작하세요.",
      "step5": "진행 상황 및 인증서를 추적하세요.",
      "countdownTitle": "대중 우주여행 카운트다운",
      "staticCountdownTitle": "일반 우주여행 가능 시기:",
      "personalizedCountdownTitle": "당신의 개인 우주 준비도:",
      
      // Adding missing keys with Korean translations
      "academy": "아카데미",
      "about": "소개",
      "leaderboard": "리더보드",
      "subscribe": "구독하기",
      "missionControl": "미션 컨트롤",
      "trainingHub": "훈련 허브",
      "getStarted": "시작하기",
      "whyTrainingHub": "훈련 허브가 필요한 이유",
      "step1Title": "1단계: 평가",
      "step2Title": "2단계: 계획",
      "step3Title": "3단계: 훈련",
      "step4Title": "4단계: 평가",
      "step5Title": "5단계: 인증",
      "physicalDesc": "체력, 지구력 및 유연성을 향상시키기 위해 설계된 종합적인 신체 훈련 프로그램.",
      "continueTraining": "훈련 계속하기",
      "mentalFitness": "정신 건강",
      "mentalDesc": "특수 훈련을 통해 정신적 회복력, 집중력 및 인지 능력을 개발하세요.",
      "leadership": "리더십",
      "leadershipDesc": "효과적인 팀 관리와 전략적 의사 결정을 위한 필수 리더십 기술을 배양하세요.",
      "Assessmentkills": "평가 기술",
      "engineeringDesc": "공학적 문제에 대한 기술 능력과 문제 해결 접근법을 마스터하세요."
    },
    zh: {
      // Existing translations
      "welcome-physical": "欢迎来到SharedStars训练中心！",
      "physical-subtitle": "掌握完成太空任务所需的身体素质！",
      "startTraining": "开始我的训练",
      "resumeTraining": "继续训练",
      "viewProgress": "查看我的进度",
      "session": "训练时长：",
      "pause": "暂停",
      "howTrainingWorks": "SharedStars训练如何运作",
      "availableModules": "可用训练模块",
      "physicalTraining": "体能训练",
      "technicalTraining": "技术训练",
      "evaTraining": "EVA（太空行走）训练",
      "aiGuidedSimulations": "AI引导模拟训练",
      "impartialARTraining": "公平AR训练",
      "planetarySurfaceOperations": "行星表面作业",
      "spaceMedicine": "空间医学与人体生理学",
      "comingSoon": "即将推出",
      "testimonials": "听听我们学员的反馈！",
      "step1": "AI评估你的背景与技能。",
      "step2": "从可用模块中选择。",
      "step3": "完成训练前的评估。",
      "step4": "开始基于任务的训练。",
      "step5": "跟踪进度与认证情况。",
      "countdownTitle": "大众太空旅行倒计时",
      "staticCountdownTitle": "普通太空旅行开放时间：",
      "personalizedCountdownTitle": "您的个人太空准备状态：",
      
      // Adding missing keys with Chinese translations
      "academy": "学院",
      "about": "关于我们",
      "leaderboard": "排行榜",
      "subscribe": "订阅",
      "missionControl": "任务控制",
      "trainingHub": "训练中心",
      "getStarted": "开始使用",
      "whyTrainingHub": "为什么选择训练中心",
      "step1Title": "第1步：评估",
      "step2Title": "第2步：规划",
      "step3Title": "第3步：训练",
      "step4Title": "第4步：评估",
      "step5Title": "第5步：认证",
      "physicalDesc": "综合体能训练计划，旨在增强力量、耐力和灵活性。",
      "continueTraining": "继续训练",
      "mentalFitness": "心理健康",
      "mentalDesc": "通过专业训练发展心理韧性、专注力和认知能力。",
      "leadership": "领导力",
      "leadershipDesc": "培养有效团队管理和战略决策的基本领导技能。",
      "Assessmentkills": "评估技能",
      "engineeringDesc": "掌握工程挑战的技术技能和问题解决方法。"
    }
  };

>>>>>>> eb3c2d5d
  const applyTranslations = (lang) => {
    contentElements.forEach((el) => {
      const key = el.dataset.i18n;
      if (translations[lang] && translations[lang][key]) {
        el.textContent = translations[lang][key];
<<<<<<< HEAD
      }
    });
  };

  // Load saved language or default to English
  const initLanguage = () => {
    let selectedLang = getCookie("language") || "en";
    let selectedFlag = "🇺🇸";
    if (selectedLang === "zh") selectedFlag = "🇨🇳";
    if (selectedLang === "ko") selectedFlag = "🇰🇷";
    if (selectedLang === "es") selectedFlag = "🇪🇸";

    selectedLangIcon.textContent = selectedFlag;
    selectedLangText.textContent = selectedLang.toUpperCase();
    document.documentElement.lang = selectedLang;
    applyTranslations(selectedLang);
  };

  // Show/Hide dropdown menu
  langDropdownBtn.addEventListener("click", () => {
    langDropdownMenu.classList.toggle("hidden");
  });

  // Handle language change
  langItems.forEach((item) => {
    item.addEventListener("click", () => {
      const selectedLang = item.dataset.lang;
      const selectedFlag = item.dataset.flag;

      setCookie("language", selectedLang, 30);
      selectedLangIcon.textContent = selectedFlag;
      selectedLangText.textContent = selectedLang.toUpperCase();
      document.documentElement.lang = selectedLang;
      applyTranslations(selectedLang);

      // Close dropdown
      langDropdownMenu.classList.add("hidden");
    });
  });

  // Close dropdown when clicking outside
  document.addEventListener("click", (event) => {
    if (!langDropdownBtn.contains(event.target) && !langDropdownMenu.contains(event.target)) {
      langDropdownMenu.classList.add("hidden");
    }
  });

  // Initialize language
=======
      } else if (translations.en[key]) {
        el.textContent = translations.en[key];
        console.warn(`Missing translation for key: ${key}, defaulted to English.`);
      } else {
        console.error(`Translation completely missing for key: ${key}`);
      }
    });
  };

  const getCookie = (name) => {
    const match = document.cookie.match(new RegExp(`(^| )${name}=([^;]+)`));
    return match ? match[2] : null;
  };

  // In your languageSelection.js
const initLanguage = () => {
  const lang = getCookie('language') || 'en'; // Force 'en' as default
  document.documentElement.lang = lang;
  applyTranslations(lang);
};

  langButtons.forEach(btn => {
    btn.addEventListener('click', () => {
      const lang = btn.getAttribute('data-lang');
      document.cookie = `language=${lang}; path=/; max-age=${60*60*24*365}`;
      applyTranslations(lang);
      document.documentElement.lang = lang;
    });
  });

>>>>>>> eb3c2d5d
  initLanguage();
});<|MERGE_RESOLUTION|>--- conflicted
+++ resolved
@@ -1,53 +1,3 @@
-<<<<<<< HEAD
-document.addEventListener("DOMContentLoaded", async () => {
-  const langDropdownBtn = document.getElementById("langDropdownBtn");
-  const langDropdownMenu = document.getElementById("langDropdownMenu");
-  const langItems = document.querySelectorAll(".dropdown-item");
-  const selectedLangIcon = document.getElementById("selectedLangIcon");
-  const selectedLangText = document.getElementById("selectedLangText");
-  const contentElements = document.querySelectorAll("[data-i18n]");
-
-  const translations = {
-    en: {
-      heroTitle: "From Earth to Space in 36 Months",
-      subtitle: "Like Tesla's FSD for Space Training: Intelligent, Adaptive, Revolutionary",
-      joinNow: "Join Now",
-      communityHub: "Explore Community Hub",
-    },
-    zh: {
-      heroTitle: "36个月从地球到太空",
-      subtitle: "像特斯拉FSD一样的太空训练：智能、适应性、革命性",
-      joinNow: "立即加入",
-      communityHub: "探索社区中心",
-    },
-    ko: {
-      heroTitle: "지구에서 우주까지 36개월",
-      subtitle: "테슬라 FSD와 같은 우주 훈련: 지능적, 적응적, 혁명적",
-      joinNow: "지금 가입하세요",
-      communityHub: "커뮤니티 허브 탐험하기",
-    },
-    es: {
-      heroTitle: "De la Tierra al Espacio en 36 Meses",
-      subtitle: "Como el FSD de Tesla para el entrenamiento espacial: Inteligente, Adaptativo, Revolucionario",
-      joinNow: "Únete ahora",
-      communityHub: "Explorar el Centro Comunitario",
-    },
-  };
-
-  // Cookie Helpers
-  const getCookie = (name) => {
-    const match = document.cookie.match(new RegExp(`(^| )${name}=([^;]+)`));
-    return match ? match[2] : null;
-  };
-
-  const setCookie = (name, value, days) => {
-    const date = new Date();
-    date.setTime(date.getTime() + days * 24 * 60 * 60 * 1000);
-    document.cookie = `${name}=${value}; path=/; expires=${date.toUTCString()}`;
-  };
-
-  // Function to apply translations
-=======
 document.addEventListener('DOMContentLoaded', () => {
   const langButtons = document.querySelectorAll('.lang-btn');
   const contentElements = document.querySelectorAll('[data-i18n]');
@@ -263,62 +213,11 @@
     }
   };
 
->>>>>>> eb3c2d5d
   const applyTranslations = (lang) => {
     contentElements.forEach((el) => {
       const key = el.dataset.i18n;
       if (translations[lang] && translations[lang][key]) {
         el.textContent = translations[lang][key];
-<<<<<<< HEAD
-      }
-    });
-  };
-
-  // Load saved language or default to English
-  const initLanguage = () => {
-    let selectedLang = getCookie("language") || "en";
-    let selectedFlag = "🇺🇸";
-    if (selectedLang === "zh") selectedFlag = "🇨🇳";
-    if (selectedLang === "ko") selectedFlag = "🇰🇷";
-    if (selectedLang === "es") selectedFlag = "🇪🇸";
-
-    selectedLangIcon.textContent = selectedFlag;
-    selectedLangText.textContent = selectedLang.toUpperCase();
-    document.documentElement.lang = selectedLang;
-    applyTranslations(selectedLang);
-  };
-
-  // Show/Hide dropdown menu
-  langDropdownBtn.addEventListener("click", () => {
-    langDropdownMenu.classList.toggle("hidden");
-  });
-
-  // Handle language change
-  langItems.forEach((item) => {
-    item.addEventListener("click", () => {
-      const selectedLang = item.dataset.lang;
-      const selectedFlag = item.dataset.flag;
-
-      setCookie("language", selectedLang, 30);
-      selectedLangIcon.textContent = selectedFlag;
-      selectedLangText.textContent = selectedLang.toUpperCase();
-      document.documentElement.lang = selectedLang;
-      applyTranslations(selectedLang);
-
-      // Close dropdown
-      langDropdownMenu.classList.add("hidden");
-    });
-  });
-
-  // Close dropdown when clicking outside
-  document.addEventListener("click", (event) => {
-    if (!langDropdownBtn.contains(event.target) && !langDropdownMenu.contains(event.target)) {
-      langDropdownMenu.classList.add("hidden");
-    }
-  });
-
-  // Initialize language
-=======
       } else if (translations.en[key]) {
         el.textContent = translations.en[key];
         console.warn(`Missing translation for key: ${key}, defaulted to English.`);
@@ -349,6 +248,5 @@
     });
   });
 
->>>>>>> eb3c2d5d
   initLanguage();
 });