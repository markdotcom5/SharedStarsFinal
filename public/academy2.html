--- conflicted
+++ resolved
@@ -1792,87 +1792,6 @@
         <div class="absolute w-3 h-3 bg-purple-400/20 rounded-full animate-float-medium" style="top: 30%; right: 25%;"></div>
         <div class="absolute w-2 h-2 bg-blue-300/20 rounded-full animate-float-fast" style="bottom: 20%; left: 40%;"></div>
       </div>
-<<<<<<< HEAD
-      <div class="container mx-auto px-4 relative z-10">
-        <div class="grid grid-cols-2 md:grid-cols-4 gap-8 mb-12 text-center md:text-left">
-          <!-- About -->
-          <div>
-            <h3 class="font-bold text-lg text-blue-400" data-i18n="footer.about.title">About</h3>
-            <ul class="space-y-2 mt-4">
-              <li><a href="/about.html" class="hover:text-blue-400 transition-colors" data-i18n="footer.about.ourStory">Our Story</a></li>
-              <li><a href="/academy.html" class="hover:text-blue-400 transition-colors" data-i18n="footer.about.academy">SharedStars Academy</a></li>
-            </ul>
-          </div>
-          <!-- Community -->
-          <div>
-            <h3 class="font-bold text-lg text-blue-400" data-i18n="footer.community.title">Community</h3>
-            <ul class="space-y-2 mt-4">
-              <li><a href="/events.html" class="hover:text-blue-400 transition-colors" data-i18n="footer.community.events">Events</a></li>
-              <li><a href="/forums.html" class="hover:text-blue-400 transition-colors" data-i18n="footer.community.forums">Forums</a></li>
-            </ul>
-          </div>
-          <!-- Resources -->
-          <div>
-            <h3 class="font-bold text-lg text-blue-400" data-i18n="footer.resources.title">Resources</h3>
-            <ul class="space-y-2 mt-4">
-              <li><a href="/faq.html" class="hover:text-blue-400 transition-colors" data-i18n="footer.resources.faq">FAQ</a></li>
-              <li><a href="/support.html" class="hover:text-blue-400 transition-colors" data-i18n="footer.resources.support">Support</a></li>
-            </ul>
-          </div>
-          <!-- Legal -->
-          <div>
-            <h3 class="font-bold text-lg text-blue-400" data-i18n="footer.legal.title">Legal</h3>
-            <ul class="space-y-2 mt-4">
-              <li><a href="/terms.html" class="hover:text-blue-400 transition-colors" data-i18n="footer.legal.terms">Terms</a></li>
-              <li><a href="/privacy.html" class="hover:text-blue-400 transition-colors" data-i18n="footer.legal.privacy">Privacy</a></li>
-            </ul>
-          </div>
-        </div>
-        <!-- Bottom section with copyright and social media -->
-        <div class="mt-12 pt-8 border-t border-blue-900/20 flex flex-col md:flex-row justify-between items-center">
-          <p class="text-gray-500">© <span id="current-year">2025</span> Celestial Technologies, LLC. All rights reserved.</p>
-          
-          <!-- All 7 social media links -->
-          <div class="flex space-x-4 mt-4 md:mt-0">
-            <!-- LinkedIn -->
-            <a href="https://www.linkedin.com/company/106241890" class="text-gray-400 hover:text-blue-400" aria-label="LinkedIn">
-              <svg class="h-6 w-6" fill="currentColor" viewBox="0 0 24 24"><path d="M19 0h-14c-2.761 0-5 2.239-5 5v14c0 2.761 2.239 5 5 5h14c2.762 0 5-2.239 5-5v-14c0-2.761-2.238-5-5-5zm-11 19h-3v-11h3v11zm-1.5-12.268c-.966 0-1.75-.79-1.75-1.764s.784-1.764 1.75-1.764 1.75.79 1.75 1.764-.783 1.764-1.75 1.764zm13.5 12.268h-3v-5.604c0-3.368-4-3.113-4 0v5.604h-3v-11h3v1.765c1.396-2.586 7-2.777 7 2.476v6.759z"/></svg>
-            </a>
-            
-            <!-- Twitter/X -->
-            <a href="https://x.com/SharedStars" class="text-gray-400 hover:text-blue-400" aria-label="Twitter">
-              <svg class="h-6 w-6" fill="currentColor" viewBox="0 0 24 24"><path d="M18.244 2.25h3.308l-7.227 8.26 8.502 11.24H16.17l-5.214-6.817L4.99 21.75H1.68l7.73-8.835L1.254 2.25H8.08l4.713 6.231zm-1.161 17.52h1.833L7.084 4.126H5.117z"></path></svg>
-            </a>
-            
-            <!-- Facebook -->
-            <a href="https://www.facebook.com/SharedStars" class="text-gray-400 hover:text-blue-400" aria-label="Facebook">
-              <svg class="h-6 w-6" fill="currentColor" viewBox="0 0 24 24"><path d="M9 8h-3v4h3v12h5v-12h3.642l.358-4h-4v-1.667c0-.955.192-1.333 1.115-1.333h2.885v-5h-3.808c-3.596 0-5.192 1.583-5.192 4.615v3.385z"/></svg>
-            </a>
-            
-            <!-- Instagram -->
-            <a href="https://www.instagram.com/sharedstarsacademy/" class="text-gray-400 hover:text-blue-400" aria-label="Instagram">
-              <svg class="h-6 w-6" fill="currentColor" viewBox="0 0 24 24"><path d="M12 2.163c3.204 0 3.584.012 4.85.07 3.252.148 4.771 1.691 4.919 4.919.058 1.265.069 1.645.069 4.849 0 3.205-.012 3.584-.069 4.849-.149 3.225-1.664 4.771-4.919 4.919-1.266.058-1.644.07-4.85.07-3.204 0-3.584-.012-4.849-.07-3.26-.149-4.771-1.699-4.919-4.92-.058-1.265-.07-1.644-.07-4.849 0-3.204.013-3.583.07-4.849.149-3.227 1.664-4.771 4.919-4.919 1.266-.057 1.645-.069 4.849-.069zm0-2.163c-3.259 0-3.667.014-4.947.072-4.358.2-6.78 2.618-6.98 6.98-.059 1.281-.073 1.689-.073 4.948 0 3.259.014 3.668.072 4.948.2 4.358 2.618 6.78 6.98 6.98 1.281.058 1.689.072 4.948.072 3.259 0 3.668-.014 4.948-.072 4.354-.2 6.782-2.618 6.979-6.98.059-1.28.073-1.689.073-4.948 0-3.259-.014-3.667-.072-4.947-.196-4.354-2.617-6.78-6.979-6.98-1.281-.059-1.69-.073-4.949-.073zm0 5.838c-3.403 0-6.162 2.759-6.162 6.162s2.759 6.163 6.162 6.163 6.162-2.759 6.162-6.163c0-3.403-2.759-6.162-6.162-6.162zm0 10.162c-2.209 0-4-1.79-4-4 0-2.209 1.791-4 4-4s4 1.791 4 4c0 2.21-1.791 4-4 4zm6.406-11.845c-.796 0-1.441.645-1.441 1.44s.645 1.44 1.441 1.44c.795 0 1.439-.645 1.439-1.44s-.644-1.44-1.439-1.44z"/></svg>
-            </a>
-            
-            <!-- Telegram -->
-            <a href="https://t.me/SharedStars" class="text-gray-400 hover:text-blue-400" aria-label="Telegram">
-              <svg class="h-6 w-6" fill="currentColor" viewBox="0 0 24 24"><path d="M12 0c-6.626 0-12 5.372-12 12 0 6.627 5.374 12 12 12 6.627 0 12-5.373 12-12 0-6.628-5.373-12-12-12zm3.224 17.871c.188.133.43.166.646.085.215-.082.374-.253.463-.489.089-.236.089-.498 0-.734l-1.74-4.36 4.4-2.507c.466-.265.466-.934 0-1.199l-9.65-5.514c-.465-.266-1.048.055-1.047.577l.072 12.71c0 .522.583.843 1.048.577l3.293-1.879zm-8.791-7.414l2.083 1.188-.759 1.329-1.324-.755v-1.762zm6.442 7.385l-1.621.925c-.961.548-2.132-.106-2.132-1.186l-.04-6.99 3.793 7.251z"/></svg>
-            </a>
-            
-            <!-- TikTok -->
-            <a href="https://www.tiktok.com/@sharedstarsacademy" class="text-gray-400 hover:text-blue-400" aria-label="TikTok">
-              <svg class="h-6 w-6" fill="currentColor" viewBox="0 0 24 24"><path d="M12.525.02c1.31-.02 2.61-.01 3.91-.02.08 1.53.63 3.09 1.75 4.17 1.12 1.11 2.7 1.62 4.24 1.79v4.03c-1.44-.05-2.89-.35-4.2-.97-.57-.26-1.1-.59-1.62-.93-.01 2.92.01 5.84-.02 8.75-.08 1.4-.54 2.79-1.35 3.94-1.31 1.92-3.58 3.17-5.91 3.21-1.43.08-2.86-.31-4.08-1.03-2.02-1.19-3.44-3.37-3.65-5.71-.02-.5-.03-1-.01-1.49.18-1.9 1.12-3.72 2.58-4.96 1.66-1.44 3.98-2.13 6.15-1.72.02 1.48-.04 2.96-.04 4.44-.99-.32-2.15-.23-3.02.37-.63.41-1.11 1.04-1.36 1.75-.21.51-.15 1.07-.14 1.61.24 1.64 1.82 3.02 3.5 2.87 1.12-.01 2.19-.66 2.77-1.61.19-.33.4-.67.41-1.06.1-1.79.06-3.57.07-5.36.01-4.03-.01-8.05.02-12.07z"/></svg>
-            </a>
-            
-            <!-- YouTube -->
-            <a href="https://www.youtube.com/@SharedStarsAcademy" class="text-gray-400 hover:text-blue-400" aria-label="YouTube">
-              <svg class="h-6 w-6" fill="currentColor" viewBox="0 0 24 24"><path d="M19.615 3.184c-3.604-.246-11.631-.245-15.23 0-3.897.266-4.356 2.62-4.385 8.816.029 6.185.484 8.549 4.385 8.816 3.6.245 11.626.246 15.23 0 3.897-.266 4.356-2.62 4.385-8.816-.029-6.185-.484-8.549-4.385-8.816zm-10.615 12.816v-8l8 3.993-8 4.007z"/></svg>
-            </a>
-          </div>
-        </div>
-      </div>
-    </footer>
-=======
     </div>
   </div>
 </footer>
@@ -1880,7 +1799,6 @@
     <script src="/js/languageManager.js" defer></script>
 
     <script src="/js/countdown.js"></script>
->>>>>>> 4a4d43ef
     <script src="https://cdnjs.cloudflare.com/ajax/libs/aos/2.3.4/aos.js"></script>
     <script>
       if (typeof AOS !== 'undefined') {
