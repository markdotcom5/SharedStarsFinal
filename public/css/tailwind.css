*, ::before, ::after {
  --tw-border-spacing-x: 0;
  --tw-border-spacing-y: 0;
  --tw-translate-x: 0;
  --tw-translate-y: 0;
  --tw-rotate: 0;
  --tw-skew-x: 0;
  --tw-skew-y: 0;
  --tw-scale-x: 1;
  --tw-scale-y: 1;
  --tw-pan-x:  ;
  --tw-pan-y:  ;
  --tw-pinch-zoom:  ;
  --tw-scroll-snap-strictness: proximity;
  --tw-gradient-from-position:  ;
  --tw-gradient-via-position:  ;
  --tw-gradient-to-position:  ;
  --tw-ordinal:  ;
  --tw-slashed-zero:  ;
  --tw-numeric-figure:  ;
  --tw-numeric-spacing:  ;
  --tw-numeric-fraction:  ;
  --tw-ring-inset:  ;
  --tw-ring-offset-width: 0px;
  --tw-ring-offset-color: #fff;
  --tw-ring-color: rgb(59 130 246 / 0.5);
  --tw-ring-offset-shadow: 0 0 #0000;
  --tw-ring-shadow: 0 0 #0000;
  --tw-shadow: 0 0 #0000;
  --tw-shadow-colored: 0 0 #0000;
  --tw-blur:  ;
  --tw-brightness:  ;
  --tw-contrast:  ;
  --tw-grayscale:  ;
  --tw-hue-rotate:  ;
  --tw-invert:  ;
  --tw-saturate:  ;
  --tw-sepia:  ;
  --tw-drop-shadow:  ;
  --tw-backdrop-blur:  ;
  --tw-backdrop-brightness:  ;
  --tw-backdrop-contrast:  ;
  --tw-backdrop-grayscale:  ;
  --tw-backdrop-hue-rotate:  ;
  --tw-backdrop-invert:  ;
  --tw-backdrop-opacity:  ;
  --tw-backdrop-saturate:  ;
  --tw-backdrop-sepia:  ;
  --tw-contain-size:  ;
  --tw-contain-layout:  ;
  --tw-contain-paint:  ;
  --tw-contain-style:  ;
}

::backdrop {
  --tw-border-spacing-x: 0;
  --tw-border-spacing-y: 0;
  --tw-translate-x: 0;
  --tw-translate-y: 0;
  --tw-rotate: 0;
  --tw-skew-x: 0;
  --tw-skew-y: 0;
  --tw-scale-x: 1;
  --tw-scale-y: 1;
  --tw-pan-x:  ;
  --tw-pan-y:  ;
  --tw-pinch-zoom:  ;
  --tw-scroll-snap-strictness: proximity;
  --tw-gradient-from-position:  ;
  --tw-gradient-via-position:  ;
  --tw-gradient-to-position:  ;
  --tw-ordinal:  ;
  --tw-slashed-zero:  ;
  --tw-numeric-figure:  ;
  --tw-numeric-spacing:  ;
  --tw-numeric-fraction:  ;
  --tw-ring-inset:  ;
  --tw-ring-offset-width: 0px;
  --tw-ring-offset-color: #fff;
  --tw-ring-color: rgb(59 130 246 / 0.5);
  --tw-ring-offset-shadow: 0 0 #0000;
  --tw-ring-shadow: 0 0 #0000;
  --tw-shadow: 0 0 #0000;
  --tw-shadow-colored: 0 0 #0000;
  --tw-blur:  ;
  --tw-brightness:  ;
  --tw-contrast:  ;
  --tw-grayscale:  ;
  --tw-hue-rotate:  ;
  --tw-invert:  ;
  --tw-saturate:  ;
  --tw-sepia:  ;
  --tw-drop-shadow:  ;
  --tw-backdrop-blur:  ;
  --tw-backdrop-brightness:  ;
  --tw-backdrop-contrast:  ;
  --tw-backdrop-grayscale:  ;
  --tw-backdrop-hue-rotate:  ;
  --tw-backdrop-invert:  ;
  --tw-backdrop-opacity:  ;
  --tw-backdrop-saturate:  ;
  --tw-backdrop-sepia:  ;
  --tw-contain-size:  ;
  --tw-contain-layout:  ;
  --tw-contain-paint:  ;
  --tw-contain-style:  ;
}/*
! tailwindcss v3.4.17 | MIT License | https://tailwindcss.com
*//*
1. Prevent padding and border from affecting element width. (https://github.com/mozdevs/cssremedy/issues/4)
2. Allow adding a border to an element by just adding a border-width. (https://github.com/tailwindcss/tailwindcss/pull/116)
*/

*,
::before,
::after {
  box-sizing: border-box; /* 1 */
  border-width: 0; /* 2 */
  border-style: solid; /* 2 */
  border-color: #e5e7eb; /* 2 */
}

::before,
::after {
  --tw-content: '';
}

/*
1. Use a consistent sensible line-height in all browsers.
2. Prevent adjustments of font size after orientation changes in iOS.
3. Use a more readable tab size.
4. Use the user's configured `sans` font-family by default.
5. Use the user's configured `sans` font-feature-settings by default.
6. Use the user's configured `sans` font-variation-settings by default.
7. Disable tap highlights on iOS
*/

html,
:host {
  line-height: 1.5; /* 1 */
  -webkit-text-size-adjust: 100%; /* 2 */
  -moz-tab-size: 4; /* 3 */
  -o-tab-size: 4;
     tab-size: 4; /* 3 */
  font-family: ui-sans-serif, system-ui, sans-serif, "Apple Color Emoji", "Segoe UI Emoji", "Segoe UI Symbol", "Noto Color Emoji"; /* 4 */
  font-feature-settings: normal; /* 5 */
  font-variation-settings: normal; /* 6 */
  -webkit-tap-highlight-color: transparent; /* 7 */
}

/*
1. Remove the margin in all browsers.
2. Inherit line-height from `html` so users can set them as a class directly on the `html` element.
*/

body {
  margin: 0; /* 1 */
  line-height: inherit; /* 2 */
}

/*
1. Add the correct height in Firefox.
2. Correct the inheritance of border color in Firefox. (https://bugzilla.mozilla.org/show_bug.cgi?id=190655)
3. Ensure horizontal rules are visible by default.
*/

hr {
  height: 0; /* 1 */
  color: inherit; /* 2 */
  border-top-width: 1px; /* 3 */
}

/*
Add the correct text decoration in Chrome, Edge, and Safari.
*/

abbr:where([title]) {
  -webkit-text-decoration: underline dotted;
          text-decoration: underline dotted;
}

/*
Remove the default font size and weight for headings.
*/

h1,
h2,
h3,
h4,
h5,
h6 {
  font-size: inherit;
  font-weight: inherit;
}

/*
Reset links to optimize for opt-in styling instead of opt-out.
*/

a {
  color: inherit;
  text-decoration: inherit;
}

/*
Add the correct font weight in Edge and Safari.
*/

b,
strong {
  font-weight: bolder;
}

/*
1. Use the user's configured `mono` font-family by default.
2. Use the user's configured `mono` font-feature-settings by default.
3. Use the user's configured `mono` font-variation-settings by default.
4. Correct the odd `em` font sizing in all browsers.
*/

code,
kbd,
samp,
pre {
  font-family: ui-monospace, SFMono-Regular, Menlo, Monaco, Consolas, "Liberation Mono", "Courier New", monospace; /* 1 */
  font-feature-settings: normal; /* 2 */
  font-variation-settings: normal; /* 3 */
  font-size: 1em; /* 4 */
}

/*
Add the correct font size in all browsers.
*/

small {
  font-size: 80%;
}

/*
Prevent `sub` and `sup` elements from affecting the line height in all browsers.
*/

sub,
sup {
  font-size: 75%;
  line-height: 0;
  position: relative;
  vertical-align: baseline;
}

sub {
  bottom: -0.25em;
}

sup {
  top: -0.5em;
}

/*
1. Remove text indentation from table contents in Chrome and Safari. (https://bugs.chromium.org/p/chromium/issues/detail?id=999088, https://bugs.webkit.org/show_bug.cgi?id=201297)
2. Correct table border color inheritance in all Chrome and Safari. (https://bugs.chromium.org/p/chromium/issues/detail?id=935729, https://bugs.webkit.org/show_bug.cgi?id=195016)
3. Remove gaps between table borders by default.
*/

table {
  text-indent: 0; /* 1 */
  border-color: inherit; /* 2 */
  border-collapse: collapse; /* 3 */
}

/*
1. Change the font styles in all browsers.
2. Remove the margin in Firefox and Safari.
3. Remove default padding in all browsers.
*/

button,
input,
optgroup,
select,
textarea {
  font-family: inherit; /* 1 */
  font-feature-settings: inherit; /* 1 */
  font-variation-settings: inherit; /* 1 */
  font-size: 100%; /* 1 */
  font-weight: inherit; /* 1 */
  line-height: inherit; /* 1 */
  letter-spacing: inherit; /* 1 */
  color: inherit; /* 1 */
  margin: 0; /* 2 */
  padding: 0; /* 3 */
}

/*
Remove the inheritance of text transform in Edge and Firefox.
*/

button,
select {
  text-transform: none;
}

/*
1. Correct the inability to style clickable types in iOS and Safari.
2. Remove default button styles.
*/

button,
input:where([type='button']),
input:where([type='reset']),
input:where([type='submit']) {
  -webkit-appearance: button; /* 1 */
  background-color: transparent; /* 2 */
  background-image: none; /* 2 */
}

/*
Use the modern Firefox focus style for all focusable elements.
*/

:-moz-focusring {
  outline: auto;
}

/*
Remove the additional `:invalid` styles in Firefox. (https://github.com/mozilla/gecko-dev/blob/2f9eacd9d3d995c937b4251a5557d95d494c9be1/layout/style/res/forms.css#L728-L737)
*/

:-moz-ui-invalid {
  box-shadow: none;
}

/*
Add the correct vertical alignment in Chrome and Firefox.
*/

progress {
  vertical-align: baseline;
}

/*
Correct the cursor style of increment and decrement buttons in Safari.
*/

::-webkit-inner-spin-button,
::-webkit-outer-spin-button {
  height: auto;
}

/*
1. Correct the odd appearance in Chrome and Safari.
2. Correct the outline style in Safari.
*/

[type='search'] {
  -webkit-appearance: textfield; /* 1 */
  outline-offset: -2px; /* 2 */
}

/*
Remove the inner padding in Chrome and Safari on macOS.
*/

::-webkit-search-decoration {
  -webkit-appearance: none;
}

/*
1. Correct the inability to style clickable types in iOS and Safari.
2. Change font properties to `inherit` in Safari.
*/

::-webkit-file-upload-button {
  -webkit-appearance: button; /* 1 */
  font: inherit; /* 2 */
}

/*
Add the correct display in Chrome and Safari.
*/

summary {
  display: list-item;
}

/*
Removes the default spacing and border for appropriate elements.
*/

blockquote,
dl,
dd,
h1,
h2,
h3,
h4,
h5,
h6,
hr,
figure,
p,
pre {
  margin: 0;
}

fieldset {
  margin: 0;
  padding: 0;
}

legend {
  padding: 0;
}

ol,
ul,
menu {
  list-style: none;
  margin: 0;
  padding: 0;
}

/*
Reset default styling for dialogs.
*/
dialog {
  padding: 0;
}

/*
Prevent resizing textareas horizontally by default.
*/

textarea {
  resize: vertical;
}

/*
1. Reset the default placeholder opacity in Firefox. (https://github.com/tailwindlabs/tailwindcss/issues/3300)
2. Set the default placeholder color to the user's configured gray 400 color.
*/

input::-moz-placeholder, textarea::-moz-placeholder {
  opacity: 1; /* 1 */
  color: #9ca3af; /* 2 */
}

input::placeholder,
textarea::placeholder {
  opacity: 1; /* 1 */
  color: #9ca3af; /* 2 */
}

/*
Set the default cursor for buttons.
*/

button,
[role="button"] {
  cursor: pointer;
}

/*
Make sure disabled buttons don't get the pointer cursor.
*/
:disabled {
  cursor: default;
}

/*
1. Make replaced elements `display: block` by default. (https://github.com/mozdevs/cssremedy/issues/14)
2. Add `vertical-align: middle` to align replaced elements more sensibly by default. (https://github.com/jensimmons/cssremedy/issues/14#issuecomment-634934210)
   This can trigger a poorly considered lint error in some tools but is included by design.
*/

img,
svg,
video,
canvas,
audio,
iframe,
embed,
object {
  display: block; /* 1 */
  vertical-align: middle; /* 2 */
}

/*
Constrain images and videos to the parent width and preserve their intrinsic aspect ratio. (https://github.com/mozdevs/cssremedy/issues/14)
*/

img,
video {
  max-width: 100%;
  height: auto;
}

/* Make elements with the HTML hidden attribute stay hidden by default */
[hidden]:where(:not([hidden="until-found"])) {
  display: none;
}
.container {
  width: 100%;
}
@media (min-width: 640px) {

  .container {
    max-width: 640px;
  }
}
@media (min-width: 768px) {

  .container {
    max-width: 768px;
  }
}
@media (min-width: 1024px) {

  .container {
    max-width: 1024px;
  }
}
@media (min-width: 1280px) {

  .container {
    max-width: 1280px;
  }
}
@media (min-width: 1536px) {

  .container {
    max-width: 1536px;
  }
}

.container {
  max-width: 1240px;
  padding-left: 1.25rem;
  padding-right: 1.25rem;
}

.pointer-events-none {
  pointer-events: none;
}

.visible {
  visibility: visible;
}

.collapse {
  visibility: collapse;
}

.static {
  position: static;
}

.fixed {
  position: fixed;
}

.absolute {
  position: absolute;
}

.relative {
  position: relative;
}

.sticky {
  position: sticky;
}

.inset-0 {
  inset: 0px;
}

.-left-\[9px\] {
  left: -9px;
}

.-right-1 {
  right: -0.25rem;
}

.-right-12 {
  right: -3rem;
}

.-right-2 {
  right: -0.5rem;
}

.-top-1 {
  top: -0.25rem;
}

.-top-2 {
  top: -0.5rem;
}

.bottom-0 {
  bottom: 0px;
}

.bottom-4 {
  bottom: 1rem;
}

.left-0 {
  left: 0px;
}

.left-1\/2 {
  left: 50%;
}

.right-0 {
  right: 0px;
}

.right-3 {
  right: 0.75rem;
}

.right-4 {
  right: 1rem;
}

.top-0 {
  top: 0px;
}

.top-1\/2 {
  top: 50%;
}

.top-12 {
  top: 3rem;
}

.top-24 {
  top: 6rem;
}

.top-3 {
  top: 0.75rem;
}

.top-4 {
  top: 1rem;
}

.top-5 {
  top: 1.25rem;
}

.z-0 {
  z-index: 0;
}

.z-10 {
  z-index: 10;
}

.z-20 {
  z-index: 20;
}

.z-30 {
  z-index: 30;
}

.z-40 {
  z-index: 40;
}

.z-50 {
  z-index: 50;
}

.col-span-12 {
  grid-column: span 12 / span 12;
}

.col-span-2 {
  grid-column: span 2 / span 2;
}

.m-2 {
  margin: 0.5rem;
}

.m-4 {
  margin: 1rem;
}

.mx-2 {
  margin-left: 0.5rem;
  margin-right: 0.5rem;
}

.mx-4 {
  margin-left: 1rem;
  margin-right: 1rem;
}

.mx-5 {
  margin-left: 1.25rem;
  margin-right: 1.25rem;
}

.mx-auto {
  margin-left: auto;
  margin-right: auto;
}

.my-12 {
  margin-top: 3rem;
  margin-bottom: 3rem;
}

.my-14 {
  margin-top: 3.5rem;
  margin-bottom: 3.5rem;
}

.my-4 {
  margin-top: 1rem;
  margin-bottom: 1rem;
}

.my-6 {
  margin-top: 1.5rem;
  margin-bottom: 1.5rem;
}

.my-8 {
  margin-top: 2rem;
  margin-bottom: 2rem;
}

.my-auto {
  margin-top: auto;
  margin-bottom: auto;
}

.-mt-4 {
  margin-top: -1rem;
}

.-mt-5 {
  margin-top: -1.25rem;
}

.mb-1 {
  margin-bottom: 0.25rem;
}

.mb-10 {
  margin-bottom: 2.5rem;
}

.mb-12 {
  margin-bottom: 3rem;
}

.mb-16 {
  margin-bottom: 4rem;
}

.mb-2 {
  margin-bottom: 0.5rem;
}

.mb-3 {
  margin-bottom: 0.75rem;
}

.mb-4 {
  margin-bottom: 1rem;
}

.mb-5 {
  margin-bottom: 1.25rem;
}

.mb-6 {
  margin-bottom: 1.5rem;
}

.mb-8 {
  margin-bottom: 2rem;
}

.ml-1 {
  margin-left: 0.25rem;
}

.ml-2 {
  margin-left: 0.5rem;
}

.ml-3 {
  margin-left: 0.75rem;
}

.ml-4 {
  margin-left: 1rem;
}

.ml-auto {
  margin-left: auto;
}

.mr-1 {
  margin-right: 0.25rem;
}

.mr-2 {
  margin-right: 0.5rem;
}

.mr-3 {
  margin-right: 0.75rem;
}

.mr-4 {
  margin-right: 1rem;
}

.mt-0\.5 {
  margin-top: 0.125rem;
}

.mt-1 {
  margin-top: 0.25rem;
}

.mt-10 {
  margin-top: 2.5rem;
}

.mt-12 {
  margin-top: 3rem;
}

.mt-14 {
  margin-top: 3.5rem;
}

.mt-16 {
  margin-top: 4rem;
}

.mt-2 {
  margin-top: 0.5rem;
}

.mt-20 {
  margin-top: 5rem;
}

.mt-28 {
  margin-top: 7rem;
}

.mt-3 {
  margin-top: 0.75rem;
}

.mt-4 {
  margin-top: 1rem;
}

.mt-5 {
  margin-top: 1.25rem;
}

.mt-52 {
  margin-top: 13rem;
}

.mt-6 {
  margin-top: 1.5rem;
}

.mt-8 {
  margin-top: 2rem;
}

.mt-auto {
  margin-top: auto;
}

.block {
  display: block;
}

.inline-block {
  display: inline-block;
}

.inline {
  display: inline;
}

.flex {
  display: flex;
}

.inline-flex {
  display: inline-flex;
}

.table {
  display: table;
}

.grid {
  display: grid;
}

.hidden {
  display: none;
}

.h-0\.5 {
  height: 0.125rem;
}

.h-1 {
  height: 0.25rem;
}

.h-1\.5 {
  height: 0.375rem;
}

.h-10 {
  height: 2.5rem;
}

.h-12 {
  height: 3rem;
}

.h-16 {
  height: 4rem;
}

.h-2 {
  height: 0.5rem;
}

.h-2\.5 {
  height: 0.625rem;
}

.h-20 {
  height: 5rem;
}

.h-24 {
  height: 6rem;
}

.h-3 {
  height: 0.75rem;
}

.h-32 {
  height: 8rem;
}

.h-4 {
  height: 1rem;
}

.h-40 {
  height: 10rem;
}

.h-48 {
  height: 12rem;
}

.h-5 {
  height: 1.25rem;
}

.h-6 {
  height: 1.5rem;
}

.h-60 {
  height: 15rem;
}

.h-64 {
  height: 16rem;
}

.h-8 {
  height: 2rem;
}

.h-96 {
  height: 24rem;
}

.h-\[1024px\] {
  height: 1024px;
}

.h-\[139px\] {
  height: 139px;
}

.h-\[178px\] {
  height: 178px;
}

.h-\[18px\] {
  height: 18px;
}

.h-\[2px\] {
  height: 2px;
}

.h-\[40px\] {
  height: 40px;
}

.h-\[564px\] {
  height: 564px;
}

.h-\[8px\] {
  height: 8px;
}

.h-\[90px\] {
  height: 90px;
}

.h-auto {
  height: auto;
}

.h-full {
  height: 100%;
}

.h-screen {
  height: 100vh;
}

.max-h-60 {
  max-height: 15rem;
}

.max-h-64 {
  max-height: 16rem;
}

.max-h-80 {
  max-height: 20rem;
}

.min-h-screen {
  min-height: 100vh;
}

.w-1\/2 {
  width: 50%;
}

.w-1\/4 {
  width: 25%;
}

.w-10 {
  width: 2.5rem;
}

.w-12 {
  width: 3rem;
}

.w-16 {
  width: 4rem;
}

.w-2 {
  width: 0.5rem;
}

.w-20 {
  width: 5rem;
}

.w-24 {
  width: 6rem;
}

.w-3 {
  width: 0.75rem;
}

.w-3\/4 {
  width: 75%;
}

.w-32 {
  width: 8rem;
}

.w-4 {
  width: 1rem;
}

.w-40 {
  width: 10rem;
}

.w-5 {
  width: 1.25rem;
}

.w-6 {
  width: 1.5rem;
}

.w-8 {
  width: 2rem;
}

.w-96 {
  width: 24rem;
}

.w-\[160px\] {
  width: 160px;
}

.w-\[18px\] {
  width: 18px;
}

.w-\[200px\] {
  width: 200px;
}

.w-\[248px\] {
  width: 248px;
}

.w-\[432px\] {
  width: 432px;
}

.w-\[496px\] {
  width: 496px;
}

.w-\[50px\] {
  width: 50px;
}

.w-full {
  width: 100%;
}

.min-w-0 {
  min-width: 0px;
}

.min-w-\[200px\] {
  min-width: 200px;
}

.min-w-\[210px\] {
  min-width: 210px;
}

.max-w-2xl {
  max-width: 42rem;
}

.max-w-3xl {
  max-width: 48rem;
}

.max-w-4xl {
  max-width: 56rem;
}

.max-w-5xl {
  max-width: 64rem;
}

.max-w-64 {
  max-width: 16rem;
}

.max-w-6xl {
  max-width: 72rem;
}

.max-w-lg {
  max-width: 32rem;
}

.max-w-md {
  max-width: 28rem;
}

.max-w-xl {
  max-width: 36rem;
}

.max-w-xs {
  max-width: 20rem;
}

.flex-1 {
  flex: 1 1 0%;
}

<<<<<<< HEAD
.flex-shrink {
  flex-shrink: 1;
}

=======
>>>>>>> 10ba97bf
.flex-shrink-0 {
  flex-shrink: 0;
}

.shrink-0 {
  flex-shrink: 0;
}

.flex-grow {
  flex-grow: 1;
}

.grow {
  flex-grow: 1;
}

.basis-1\/3 {
  flex-basis: 33.333333%;
}

<<<<<<< HEAD
.border-collapse {
  border-collapse: collapse;
}

=======
>>>>>>> 10ba97bf
.-translate-x-1\/2 {
  --tw-translate-x: -50%;
  transform: translate(var(--tw-translate-x), var(--tw-translate-y)) rotate(var(--tw-rotate)) skewX(var(--tw-skew-x)) skewY(var(--tw-skew-y)) scaleX(var(--tw-scale-x)) scaleY(var(--tw-scale-y));
}

.-translate-y-1\/2 {
  --tw-translate-y: -50%;
  transform: translate(var(--tw-translate-x), var(--tw-translate-y)) rotate(var(--tw-rotate)) skewX(var(--tw-skew-x)) skewY(var(--tw-skew-y)) scaleX(var(--tw-scale-x)) scaleY(var(--tw-scale-y));
}

.-translate-y-full {
  --tw-translate-y: -100%;
  transform: translate(var(--tw-translate-x), var(--tw-translate-y)) rotate(var(--tw-rotate)) skewX(var(--tw-skew-x)) skewY(var(--tw-skew-y)) scaleX(var(--tw-scale-x)) scaleY(var(--tw-scale-y));
}

<<<<<<< HEAD
.translate-y-2 {
  --tw-translate-y: 0.5rem;
  transform: translate(var(--tw-translate-x), var(--tw-translate-y)) rotate(var(--tw-rotate)) skewX(var(--tw-skew-x)) skewY(var(--tw-skew-y)) scaleX(var(--tw-scale-x)) scaleY(var(--tw-scale-y));
}

=======
>>>>>>> 10ba97bf
.translate-y-full {
  --tw-translate-y: 100%;
  transform: translate(var(--tw-translate-x), var(--tw-translate-y)) rotate(var(--tw-rotate)) skewX(var(--tw-skew-x)) skewY(var(--tw-skew-y)) scaleX(var(--tw-scale-x)) scaleY(var(--tw-scale-y));
}

.rotate-45 {
  --tw-rotate: 45deg;
  transform: translate(var(--tw-translate-x), var(--tw-translate-y)) rotate(var(--tw-rotate)) skewX(var(--tw-skew-x)) skewY(var(--tw-skew-y)) scaleX(var(--tw-scale-x)) scaleY(var(--tw-scale-y));
}

.rotate-90 {
  --tw-rotate: 90deg;
  transform: translate(var(--tw-translate-x), var(--tw-translate-y)) rotate(var(--tw-rotate)) skewX(var(--tw-skew-x)) skewY(var(--tw-skew-y)) scaleX(var(--tw-scale-x)) scaleY(var(--tw-scale-y));
}

.scale-105 {
  --tw-scale-x: 1.05;
  --tw-scale-y: 1.05;
  transform: translate(var(--tw-translate-x), var(--tw-translate-y)) rotate(var(--tw-rotate)) skewX(var(--tw-skew-x)) skewY(var(--tw-skew-y)) scaleX(var(--tw-scale-x)) scaleY(var(--tw-scale-y));
}

.transform {
  transform: translate(var(--tw-translate-x), var(--tw-translate-y)) rotate(var(--tw-rotate)) skewX(var(--tw-skew-x)) skewY(var(--tw-skew-y)) scaleX(var(--tw-scale-x)) scaleY(var(--tw-scale-y));
}

@keyframes bounce {

  0%, 100% {
    transform: translateY(-25%);
    animation-timing-function: cubic-bezier(0.8,0,1,1);
  }

  50% {
    transform: none;
    animation-timing-function: cubic-bezier(0,0,0.2,1);
  }
}

.animate-bounce {
  animation: bounce 1s infinite;
}

@keyframes ping {

  75%, 100% {
    transform: scale(2);
    opacity: 0;
  }
}

.animate-ping {
  animation: ping 1s cubic-bezier(0, 0, 0.2, 1) infinite;
}

@keyframes pulse {

  50% {
    opacity: .5;
  }
}

.animate-pulse {
  animation: pulse 2s cubic-bezier(0.4, 0, 0.6, 1) infinite;
}

@keyframes spin {

  to {
    transform: rotate(360deg);
  }
}

.animate-spin {
  animation: spin 1s linear infinite;
}

.cursor-not-allowed {
  cursor: not-allowed;
}

.cursor-pointer {
  cursor: pointer;
}

<<<<<<< HEAD
.resize {
  resize: both;
}

=======
>>>>>>> 10ba97bf
.list-inside {
  list-style-position: inside;
}

.list-decimal {
  list-style-type: decimal;
}

.list-disc {
  list-style-type: disc;
}

.grid-cols-1 {
  grid-template-columns: repeat(1, minmax(0, 1fr));
}

.grid-cols-12 {
  grid-template-columns: repeat(12, minmax(0, 1fr));
}

.grid-cols-2 {
  grid-template-columns: repeat(2, minmax(0, 1fr));
}

.grid-cols-3 {
  grid-template-columns: repeat(3, minmax(0, 1fr));
}

.grid-cols-4 {
  grid-template-columns: repeat(4, minmax(0, 1fr));
}

.grid-cols-6 {
  grid-template-columns: repeat(6, minmax(0, 1fr));
}

.grid-cols-7 {
  grid-template-columns: repeat(7, minmax(0, 1fr));
}

.flex-row {
  flex-direction: row;
}

.flex-col {
  flex-direction: column;
}

.flex-wrap {
  flex-wrap: wrap;
}

.items-start {
  align-items: flex-start;
}

.items-end {
  align-items: flex-end;
}

.items-center {
  align-items: center;
}

.justify-start {
  justify-content: flex-start;
}

.justify-end {
  justify-content: flex-end;
}

.justify-center {
  justify-content: center;
}

.justify-between {
  justify-content: space-between;
}

.justify-around {
  justify-content: space-around;
}

.gap-1 {
  gap: 0.25rem;
}

<<<<<<< HEAD
.gap-10 {
  gap: 2.5rem;
}

=======
>>>>>>> 10ba97bf
.gap-14 {
  gap: 3.5rem;
}

.gap-2 {
  gap: 0.5rem;
}

.gap-3 {
  gap: 0.75rem;
}

.gap-4 {
  gap: 1rem;
}

.gap-6 {
  gap: 1.5rem;
}

.gap-8 {
  gap: 2rem;
}

.gap-\[10px\] {
  gap: 10px;
}


.gap-x-4 {
  -moz-column-gap: 1rem;
       column-gap: 1rem;
}

.gap-x-6 {
  -moz-column-gap: 1.5rem;
       column-gap: 1.5rem;
}

.gap-y-5 {
  row-gap: 1.25rem;
}

.-space-x-2 > :not([hidden]) ~ :not([hidden]) {
  --tw-space-x-reverse: 0;
  margin-right: calc(-0.5rem * var(--tw-space-x-reverse));
  margin-left: calc(-0.5rem * calc(1 - var(--tw-space-x-reverse)));
}

.space-x-2 > :not([hidden]) ~ :not([hidden]) {
  --tw-space-x-reverse: 0;
  margin-right: calc(0.5rem * var(--tw-space-x-reverse));
  margin-left: calc(0.5rem * calc(1 - var(--tw-space-x-reverse)));
}

.space-x-3 > :not([hidden]) ~ :not([hidden]) {
  --tw-space-x-reverse: 0;
  margin-right: calc(0.75rem * var(--tw-space-x-reverse));
  margin-left: calc(0.75rem * calc(1 - var(--tw-space-x-reverse)));
}

.space-x-4 > :not([hidden]) ~ :not([hidden]) {
  --tw-space-x-reverse: 0;
  margin-right: calc(1rem * var(--tw-space-x-reverse));
  margin-left: calc(1rem * calc(1 - var(--tw-space-x-reverse)));
}

.space-x-6 > :not([hidden]) ~ :not([hidden]) {
  --tw-space-x-reverse: 0;
  margin-right: calc(1.5rem * var(--tw-space-x-reverse));
  margin-left: calc(1.5rem * calc(1 - var(--tw-space-x-reverse)));
}

.space-x-8 > :not([hidden]) ~ :not([hidden]) {
  --tw-space-x-reverse: 0;
  margin-right: calc(2rem * var(--tw-space-x-reverse));
  margin-left: calc(2rem * calc(1 - var(--tw-space-x-reverse)));
}

.space-y-1 > :not([hidden]) ~ :not([hidden]) {
  --tw-space-y-reverse: 0;
  margin-top: calc(0.25rem * calc(1 - var(--tw-space-y-reverse)));
  margin-bottom: calc(0.25rem * var(--tw-space-y-reverse));
}

.space-y-12 > :not([hidden]) ~ :not([hidden]) {
  --tw-space-y-reverse: 0;
  margin-top: calc(3rem * calc(1 - var(--tw-space-y-reverse)));
  margin-bottom: calc(3rem * var(--tw-space-y-reverse));
}

.space-y-2 > :not([hidden]) ~ :not([hidden]) {
  --tw-space-y-reverse: 0;
  margin-top: calc(0.5rem * calc(1 - var(--tw-space-y-reverse)));
  margin-bottom: calc(0.5rem * var(--tw-space-y-reverse));
}

.space-y-3 > :not([hidden]) ~ :not([hidden]) {
  --tw-space-y-reverse: 0;
  margin-top: calc(0.75rem * calc(1 - var(--tw-space-y-reverse)));
  margin-bottom: calc(0.75rem * var(--tw-space-y-reverse));
}

.space-y-4 > :not([hidden]) ~ :not([hidden]) {
  --tw-space-y-reverse: 0;
  margin-top: calc(1rem * calc(1 - var(--tw-space-y-reverse)));
  margin-bottom: calc(1rem * var(--tw-space-y-reverse));
}

.space-y-6 > :not([hidden]) ~ :not([hidden]) {
  --tw-space-y-reverse: 0;
  margin-top: calc(1.5rem * calc(1 - var(--tw-space-y-reverse)));
  margin-bottom: calc(1.5rem * var(--tw-space-y-reverse));
}

.space-y-8 > :not([hidden]) ~ :not([hidden]) {
  --tw-space-y-reverse: 0;
  margin-top: calc(2rem * calc(1 - var(--tw-space-y-reverse)));
  margin-bottom: calc(2rem * var(--tw-space-y-reverse));
}

.divide-y > :not([hidden]) ~ :not([hidden]) {
  --tw-divide-y-reverse: 0;
  border-top-width: calc(1px * calc(1 - var(--tw-divide-y-reverse)));
  border-bottom-width: calc(1px * var(--tw-divide-y-reverse));
}

.divide-blue-500\/10 > :not([hidden]) ~ :not([hidden]) {
  border-color: rgb(59 130 246 / 0.1);
}

.self-start {
  align-self: flex-start;
}

.self-center {
  align-self: center;
}

.overflow-auto {
  overflow: auto;
}

.overflow-hidden {
  overflow: hidden;
}

.overflow-x-auto {
  overflow-x: auto;
}

.overflow-y-auto {
  overflow-y: auto;
}

.rounded {
  border-radius: 0.25rem;
}

.rounded-2xl {
  border-radius: 1rem;
}

.rounded-3xl {
  border-radius: 1.5rem;
}

.rounded-full {
  border-radius: 9999px;
}

.rounded-lg {
  border-radius: 0.5rem;
}

.rounded-md {
  border-radius: 0.375rem;
}

.rounded-xl {
  border-radius: 0.75rem;
}


.rounded-l-lg {
  border-top-left-radius: 0.5rem;
  border-bottom-left-radius: 0.5rem;
}

.rounded-r-lg {
  border-top-right-radius: 0.5rem;
  border-bottom-right-radius: 0.5rem;
}

.border {
  border-width: 1px;
}

.border-2 {
  border-width: 2px;
}

.border-b {
  border-bottom-width: 1px;
}

.border-b-2 {
  border-bottom-width: 2px;
}

.border-l {
  border-left-width: 1px;
}

.border-l-4 {
  border-left-width: 4px;
}

.border-t {
  border-top-width: 1px;
}

.border-t-2 {
  border-top-width: 2px;
}

.border-blue-500 {
  --tw-border-opacity: 1;
  border-color: rgb(59 130 246 / var(--tw-border-opacity, 1));
}

.border-blue-500\/20 {
  border-color: rgb(59 130 246 / 0.2);
}

.border-blue-500\/30 {
  border-color: rgb(59 130 246 / 0.3);
}

.border-blue-500\/40 {
  border-color: rgb(59 130 246 / 0.4);
}

.border-blue-600 {
  --tw-border-opacity: 1;
  border-color: rgb(37 99 235 / var(--tw-border-opacity, 1));
}

<<<<<<< HEAD
.border-blue-600\/20 {
  border-color: rgb(37 99 235 / 0.2);
}

=======
>>>>>>> 10ba97bf
.border-blue-800 {
  --tw-border-opacity: 1;
  border-color: rgb(30 64 175 / var(--tw-border-opacity, 1));
}

.border-blue-800\/30 {
  border-color: rgb(30 64 175 / 0.3);
}

.border-blue-900 {
  --tw-border-opacity: 1;
  border-color: rgb(30 58 138 / var(--tw-border-opacity, 1));
}

.border-blue-900\/20 {
  border-color: rgb(30 58 138 / 0.2);
}

.border-blue-900\/30 {
  border-color: rgb(30 58 138 / 0.3);
}

.border-gray-500\/20 {
  border-color: rgb(107 114 128 / 0.2);
}

.border-gray-600 {
  --tw-border-opacity: 1;
  border-color: rgb(75 85 99 / var(--tw-border-opacity, 1));
}

.border-gray-700 {
  --tw-border-opacity: 1;
  border-color: rgb(55 65 81 / var(--tw-border-opacity, 1));
}

.border-gray-800 {
  --tw-border-opacity: 1;
  border-color: rgb(31 41 55 / var(--tw-border-opacity, 1));
}

.border-green-500 {
  --tw-border-opacity: 1;
  border-color: rgb(34 197 94 / var(--tw-border-opacity, 1));
}

.border-green-500\/20 {
  border-color: rgb(34 197 94 / 0.2);
}

.border-green-500\/30 {
  border-color: rgb(34 197 94 / 0.3);
}

.border-green-600 {
  --tw-border-opacity: 1;
  border-color: rgb(22 163 74 / var(--tw-border-opacity, 1));
}

.border-indigo-500 {
  --tw-border-opacity: 1;
  border-color: rgb(99 102 241 / var(--tw-border-opacity, 1));
}

.border-indigo-600 {
  --tw-border-opacity: 1;
  border-color: rgb(79 70 229 / var(--tw-border-opacity, 1));
}

.border-pink-600 {
  --tw-border-opacity: 1;
  border-color: rgb(219 39 119 / var(--tw-border-opacity, 1));
}

.border-purple-500 {
  --tw-border-opacity: 1;
  border-color: rgb(168 85 247 / var(--tw-border-opacity, 1));
}

.border-purple-500\/20 {
  border-color: rgb(168 85 247 / 0.2);
}

.border-purple-500\/30 {
  border-color: rgb(168 85 247 / 0.3);
}

.border-purple-600 {
  --tw-border-opacity: 1;
  border-color: rgb(147 51 234 / var(--tw-border-opacity, 1));
}

.border-red-500\/20 {
  border-color: rgb(239 68 68 / 0.2);
}

.border-red-500\/30 {
  border-color: rgb(239 68 68 / 0.3);
}

.border-red-500\/50 {
  border-color: rgb(239 68 68 / 0.5);
}

.border-red-600 {
  --tw-border-opacity: 1;
  border-color: rgb(220 38 38 / var(--tw-border-opacity, 1));
}

.border-transparent {
  border-color: transparent;
}

.border-white-100 {
  border-color: rgba(255, 255, 255, 0.1);
}

.border-white-200 {
  border-color: rgba(255, 255, 255, 0.2);
}

.border-white-300 {
  border-color: rgba(255, 255, 255, 0.3);
}

.border-white-700 {
  border-color: rgba(255, 255, 255, 0.7);
}

.border-white\/10 {
  border-color: rgb(255 255 255 / 0.1);
}

.border-yellow-500 {
  --tw-border-opacity: 1;
  border-color: rgb(234 179 8 / var(--tw-border-opacity, 1));
}

.border-yellow-500\/20 {
  border-color: rgb(234 179 8 / 0.2);
}

.border-yellow-600 {
  --tw-border-opacity: 1;
  border-color: rgb(202 138 4 / var(--tw-border-opacity, 1));
}

<<<<<<< HEAD
.border-yellow-700 {
  --tw-border-opacity: 1;
  border-color: rgb(161 98 7 / var(--tw-border-opacity, 1));
}

=======
>>>>>>> 10ba97bf
.border-opacity-20 {
  --tw-border-opacity: 0.2;
}

.border-opacity-30 {
  --tw-border-opacity: 0.3;
}

<<<<<<< HEAD
.bg-\[\#1a1a1a\] {
  --tw-bg-opacity: 1;
  background-color: rgb(26 26 26 / var(--tw-bg-opacity, 1));
}

=======
>>>>>>> 10ba97bf
.bg-black {
  --tw-bg-opacity: 1;
  background-color: rgb(0 0 0 / var(--tw-bg-opacity, 1));
}

.bg-black-100 {
  background-color: rgba(0, 0, 0, 0.1);
}

.bg-black\/30 {
  background-color: rgb(0 0 0 / 0.3);
}

.bg-black\/40 {
  background-color: rgb(0 0 0 / 0.4);
}

.bg-black\/50 {
  background-color: rgb(0 0 0 / 0.5);
}

<<<<<<< HEAD
.bg-black\/60 {
  background-color: rgb(0 0 0 / 0.6);
}

=======
>>>>>>> 10ba97bf
.bg-black\/70 {
  background-color: rgb(0 0 0 / 0.7);
}

.bg-black\/80 {
  background-color: rgb(0 0 0 / 0.8);
}

.bg-black\/90 {
  background-color: rgb(0 0 0 / 0.9);
}


.bg-blue-100 {
  --tw-bg-opacity: 1;
  background-color: rgb(219 234 254 / var(--tw-bg-opacity, 1));
}

.bg-blue-200 {
  --tw-bg-opacity: 1;
  background-color: rgb(191 219 254 / var(--tw-bg-opacity, 1));
}

.bg-blue-300\/20 {
  background-color: rgb(147 197 253 / 0.2);
}

.bg-blue-400 {
  --tw-bg-opacity: 1;
  background-color: rgb(96 165 250 / var(--tw-bg-opacity, 1));
}

.bg-blue-400\/20 {
  background-color: rgb(96 165 250 / 0.2);
}

.bg-blue-500 {
  --tw-bg-opacity: 1;
  background-color: rgb(59 130 246 / var(--tw-bg-opacity, 1));
}

.bg-blue-500\/10 {
  background-color: rgb(59 130 246 / 0.1);
}

.bg-blue-500\/20 {
  background-color: rgb(59 130 246 / 0.2);
}

.bg-blue-600 {
  --tw-bg-opacity: 1;
  background-color: rgb(37 99 235 / var(--tw-bg-opacity, 1));
}

.bg-blue-600\/20 {
  background-color: rgb(37 99 235 / 0.2);
}

.bg-blue-600\/30 {
  background-color: rgb(37 99 235 / 0.3);
}

<<<<<<< HEAD
.bg-blue-600\/40 {
  background-color: rgb(37 99 235 / 0.4);
}

=======
>>>>>>> 10ba97bf
.bg-blue-700 {
  --tw-bg-opacity: 1;
  background-color: rgb(29 78 216 / var(--tw-bg-opacity, 1));
}

<<<<<<< HEAD
.bg-blue-700\/20 {
  background-color: rgb(29 78 216 / 0.2);
}

=======
>>>>>>> 10ba97bf
.bg-blue-700\/40 {
  background-color: rgb(29 78 216 / 0.4);
}

.bg-blue-800 {
  --tw-bg-opacity: 1;
  background-color: rgb(30 64 175 / var(--tw-bg-opacity, 1));
}

.bg-blue-900 {
  --tw-bg-opacity: 1;
  background-color: rgb(30 58 138 / var(--tw-bg-opacity, 1));
}

.bg-blue-900\/20 {
  background-color: rgb(30 58 138 / 0.2);
}

.bg-blue-900\/30 {
  background-color: rgb(30 58 138 / 0.3);
}

.bg-blue-900\/40 {
  background-color: rgb(30 58 138 / 0.4);
}

.bg-blue-900\/50 {
  background-color: rgb(30 58 138 / 0.5);
}

.bg-blue-900\/60 {
  background-color: rgb(30 58 138 / 0.6);
}

.bg-blue-900\/70 {
  background-color: rgb(30 58 138 / 0.7);
}

.bg-blue-950\/20 {
  background-color: rgb(23 37 84 / 0.2);
}

.bg-blue-950\/30 {
  background-color: rgb(23 37 84 / 0.3);
}

.bg-blue-950\/50 {
  background-color: rgb(23 37 84 / 0.5);
}

.bg-blue-950\/90 {
  background-color: rgb(23 37 84 / 0.9);
}


.bg-brand-700 {
  --tw-bg-opacity: 1;
  background-color: rgb(0 96 255 / var(--tw-bg-opacity, 1));
}

.bg-gray-50 {
  --tw-bg-opacity: 1;
  background-color: rgb(249 250 251 / var(--tw-bg-opacity, 1));
}

<<<<<<< HEAD
=======
.bg-gray-500 {
  --tw-bg-opacity: 1;
  background-color: rgb(107 114 128 / var(--tw-bg-opacity, 1));
}

>>>>>>> 10ba97bf
.bg-gray-600 {
  --tw-bg-opacity: 1;
  background-color: rgb(75 85 99 / var(--tw-bg-opacity, 1));
}

.bg-gray-600\/20 {
  background-color: rgb(75 85 99 / 0.2);
}

.bg-gray-700 {
  --tw-bg-opacity: 1;
  background-color: rgb(55 65 81 / var(--tw-bg-opacity, 1));
}

.bg-gray-700\/50 {
  background-color: rgb(55 65 81 / 0.5);
}

.bg-gray-800 {
  --tw-bg-opacity: 1;
  background-color: rgb(31 41 55 / var(--tw-bg-opacity, 1));
}

.bg-gray-800\/50 {
  background-color: rgb(31 41 55 / 0.5);
}

.bg-gray-800\/70 {
  background-color: rgb(31 41 55 / 0.7);
}

.bg-gray-800\/80 {
  background-color: rgb(31 41 55 / 0.8);
}

.bg-gray-800\/90 {
  background-color: rgb(31 41 55 / 0.9);
}

.bg-gray-800\/95 {
  background-color: rgb(31 41 55 / 0.95);
}

.bg-gray-900 {
  --tw-bg-opacity: 1;
  background-color: rgb(17 24 39 / var(--tw-bg-opacity, 1));
}

<<<<<<< HEAD
.bg-gray-900\/50 {
  background-color: rgb(17 24 39 / 0.5);
}

=======
>>>>>>> 10ba97bf
.bg-gray-900\/60 {
  background-color: rgb(17 24 39 / 0.6);
}

.bg-gray-900\/80 {
  background-color: rgb(17 24 39 / 0.8);
}

.bg-gray-900\/90 {
  background-color: rgb(17 24 39 / 0.9);
}

.bg-gray-900\/95 {
  background-color: rgb(17 24 39 / 0.95);
}

.bg-green-100 {
  --tw-bg-opacity: 1;
  background-color: rgb(220 252 231 / var(--tw-bg-opacity, 1));
}

.bg-green-200 {
  --tw-bg-opacity: 1;
  background-color: rgb(187 247 208 / var(--tw-bg-opacity, 1));
}

.bg-green-500 {
  --tw-bg-opacity: 1;
  background-color: rgb(34 197 94 / var(--tw-bg-opacity, 1));
}

.bg-green-500\/10 {
  background-color: rgb(34 197 94 / 0.1);
}

.bg-green-500\/20 {
  background-color: rgb(34 197 94 / 0.2);
}

.bg-green-600 {
  --tw-bg-opacity: 1;
  background-color: rgb(22 163 74 / var(--tw-bg-opacity, 1));
}

.bg-green-600\/20 {
  background-color: rgb(22 163 74 / 0.2);
}

<<<<<<< HEAD
.bg-green-700 {
  --tw-bg-opacity: 1;
  background-color: rgb(21 128 61 / var(--tw-bg-opacity, 1));
}

=======
>>>>>>> 10ba97bf
.bg-green-700\/40 {
  background-color: rgb(21 128 61 / 0.4);
}

.bg-green-900\/30 {
  background-color: rgb(20 83 45 / 0.3);
}

.bg-green-900\/40 {
  background-color: rgb(20 83 45 / 0.4);
}

.bg-green-900\/60 {
  background-color: rgb(20 83 45 / 0.6);
}

.bg-green-900\/80 {
  background-color: rgb(20 83 45 / 0.8);
}

.bg-indigo-900 {
  --tw-bg-opacity: 1;
  background-color: rgb(49 46 129 / var(--tw-bg-opacity, 1));
}

.bg-orange-700\/40 {
  background-color: rgb(194 65 12 / 0.4);
}

.bg-purple-100 {
  --tw-bg-opacity: 1;
  background-color: rgb(243 232 255 / var(--tw-bg-opacity, 1));
}

.bg-purple-400\/20 {
  background-color: rgb(192 132 252 / 0.2);
}

.bg-purple-500 {
  --tw-bg-opacity: 1;
  background-color: rgb(168 85 247 / var(--tw-bg-opacity, 1));
}

.bg-purple-500\/10 {
  background-color: rgb(168 85 247 / 0.1);
}

.bg-purple-500\/20 {
  background-color: rgb(168 85 247 / 0.2);
}

.bg-purple-600 {
  --tw-bg-opacity: 1;
  background-color: rgb(147 51 234 / var(--tw-bg-opacity, 1));
}

.bg-purple-600\/20 {
  background-color: rgb(147 51 234 / 0.2);
}

.bg-purple-900\/20 {
  background-color: rgb(88 28 135 / 0.2);
}

.bg-purple-900\/30 {
  background-color: rgb(88 28 135 / 0.3);
}

.bg-purple-900\/40 {
  background-color: rgb(88 28 135 / 0.4);
}

.bg-purple-900\/60 {
  background-color: rgb(88 28 135 / 0.6);
}

.bg-red-100 {
  --tw-bg-opacity: 1;
  background-color: rgb(254 226 226 / var(--tw-bg-opacity, 1));
}

.bg-red-500 {
  --tw-bg-opacity: 1;
  background-color: rgb(239 68 68 / var(--tw-bg-opacity, 1));
}

.bg-red-600 {
  --tw-bg-opacity: 1;
  background-color: rgb(220 38 38 / var(--tw-bg-opacity, 1));
}

<<<<<<< HEAD
.bg-red-700 {
  --tw-bg-opacity: 1;
  background-color: rgb(185 28 28 / var(--tw-bg-opacity, 1));
}

=======
>>>>>>> 10ba97bf
.bg-red-700\/40 {
  background-color: rgb(185 28 28 / 0.4);
}

.bg-red-800 {
  --tw-bg-opacity: 1;
  background-color: rgb(153 27 27 / var(--tw-bg-opacity, 1));
}

.bg-red-900\/20 {
  background-color: rgb(127 29 29 / 0.2);
}

.bg-red-900\/30 {
  background-color: rgb(127 29 29 / 0.3);
}

.bg-slate-700 {
  background-color: rgba(0, 41, 66, 0.7);
}

.bg-slate-800 {
  background-color: rgba(0, 41, 66, 0.8);
}

.bg-slate-900 {
  background-color: rgba(0, 41, 66, 0.9);
}

.bg-teal-500 {
  --tw-bg-opacity: 1;
  background-color: rgb(20 184 166 / var(--tw-bg-opacity, 1));
}

.bg-transparent {
  background-color: transparent;
}

.bg-white {
  --tw-bg-opacity: 1;
  background-color: rgb(255 255 255 / var(--tw-bg-opacity, 1));
}

.bg-yellow-500 {
  --tw-bg-opacity: 1;
  background-color: rgb(234 179 8 / var(--tw-bg-opacity, 1));
}

.bg-yellow-500\/10 {
  background-color: rgb(234 179 8 / 0.1);
}

<<<<<<< HEAD
.bg-yellow-600 {
  --tw-bg-opacity: 1;
  background-color: rgb(202 138 4 / var(--tw-bg-opacity, 1));
}

=======
>>>>>>> 10ba97bf
.bg-yellow-700\/40 {
  background-color: rgb(161 98 7 / 0.4);
}

<<<<<<< HEAD
.bg-yellow-900 {
  --tw-bg-opacity: 1;
  background-color: rgb(113 63 18 / var(--tw-bg-opacity, 1));
}

=======
>>>>>>> 10ba97bf
.bg-yellow-900\/20 {
  background-color: rgb(113 63 18 / 0.2);
}

.bg-yellow-900\/30 {
  background-color: rgb(113 63 18 / 0.3);
}

.bg-opacity-10 {
  --tw-bg-opacity: 0.1;
}

.bg-opacity-20 {
  --tw-bg-opacity: 0.2;
}

.bg-opacity-30 {
  --tw-bg-opacity: 0.3;
}

<<<<<<< HEAD
.bg-opacity-40 {
  --tw-bg-opacity: 0.4;
}

=======
>>>>>>> 10ba97bf
.bg-opacity-50 {
  --tw-bg-opacity: 0.5;
}

.bg-opacity-60 {
  --tw-bg-opacity: 0.6;
}

.bg-opacity-70 {
  --tw-bg-opacity: 0.7;
}

.bg-opacity-75 {
  --tw-bg-opacity: 0.75;
}

.bg-opacity-80 {
  --tw-bg-opacity: 0.8;
}

.bg-\[url\(\'\/images\/classified-bg\.jpg\'\)\] {
  background-image: url('/images/classified-bg.jpg');
}

<<<<<<< HEAD
.bg-\[url\(\'\/images\/earth-from-space\.jpg\'\)\] {
  background-image: url('/images/earth-from-space.jpg');
}

=======
>>>>>>> 10ba97bf
.bg-\[url\(\'\/images\/grid\.svg\'\)\] {
  background-image: url('/images/grid.svg');
}

.bg-\[url\(\'\/images\/particles\.svg\'\)\] {
  background-image: url('/images/particles.svg');
}

.bg-\[url\(\'\/images\/stars-bg\.png\'\)\] {
  background-image: url('/images/stars-bg.png');
}

<<<<<<< HEAD
=======
.bg-formBgImg {
  background-image: url(../../images/login-flow-images/form-bg-starts.png);
}

>>>>>>> 10ba97bf
.bg-gradient-to-b {
  background-image: linear-gradient(to bottom, var(--tw-gradient-stops));
}

.bg-gradient-to-br {
  background-image: linear-gradient(to bottom right, var(--tw-gradient-stops));
}

.bg-gradient-to-r {
  background-image: linear-gradient(to right, var(--tw-gradient-stops));
}

.bg-gradient-to-t {
  background-image: linear-gradient(to top, var(--tw-gradient-stops));
}

.bg-gradient-to-tr {
  background-image: linear-gradient(to top right, var(--tw-gradient-stops));
}

<<<<<<< HEAD
=======
.bg-loginBg {
  background-image: linear-gradient(0deg, #000 0%, rgba(0, 0, 0, 0.30) 9%, rgba(0, 0, 0, 0.30) 93.31%, #000 100%), url(../../images/login-flow-images/login-bg.png);
}
>>>>>>> 10ba97bf

.from-black {
  --tw-gradient-from: #000000 var(--tw-gradient-from-position);
  --tw-gradient-to: rgb(0 0 0 / 0) var(--tw-gradient-to-position);
  --tw-gradient-stops: var(--tw-gradient-from), var(--tw-gradient-to);
}

.from-black\/90 {
  --tw-gradient-from: rgb(0 0 0 / 0.9) var(--tw-gradient-from-position);
  --tw-gradient-to: rgb(0 0 0 / 0) var(--tw-gradient-to-position);
  --tw-gradient-stops: var(--tw-gradient-from), var(--tw-gradient-to);
}

.from-blue-400 {
  --tw-gradient-from: #60a5fa var(--tw-gradient-from-position);
  --tw-gradient-to: rgb(96 165 250 / 0) var(--tw-gradient-to-position);
  --tw-gradient-stops: var(--tw-gradient-from), var(--tw-gradient-to);
}

.from-blue-500 {
  --tw-gradient-from: #3b82f6 var(--tw-gradient-from-position);
  --tw-gradient-to: rgb(59 130 246 / 0) var(--tw-gradient-to-position);
  --tw-gradient-stops: var(--tw-gradient-from), var(--tw-gradient-to);
}

.from-blue-600 {
  --tw-gradient-from: #2563eb var(--tw-gradient-from-position);
  --tw-gradient-to: rgb(37 99 235 / 0) var(--tw-gradient-to-position);
  --tw-gradient-stops: var(--tw-gradient-from), var(--tw-gradient-to);
}

.from-blue-600\/30 {
  --tw-gradient-from: rgb(37 99 235 / 0.3) var(--tw-gradient-from-position);
  --tw-gradient-to: rgb(37 99 235 / 0) var(--tw-gradient-to-position);
  --tw-gradient-stops: var(--tw-gradient-from), var(--tw-gradient-to);
}

<<<<<<< HEAD
.from-blue-900\/10 {
  --tw-gradient-from: rgb(30 58 138 / 0.1) var(--tw-gradient-from-position);
  --tw-gradient-to: rgb(30 58 138 / 0) var(--tw-gradient-to-position);
  --tw-gradient-stops: var(--tw-gradient-from), var(--tw-gradient-to);
}

=======
>>>>>>> 10ba97bf
.from-blue-900\/30 {
  --tw-gradient-from: rgb(30 58 138 / 0.3) var(--tw-gradient-from-position);
  --tw-gradient-to: rgb(30 58 138 / 0) var(--tw-gradient-to-position);
  --tw-gradient-stops: var(--tw-gradient-from), var(--tw-gradient-to);
}

.from-blue-900\/40 {
  --tw-gradient-from: rgb(30 58 138 / 0.4) var(--tw-gradient-from-position);
  --tw-gradient-to: rgb(30 58 138 / 0) var(--tw-gradient-to-position);
  --tw-gradient-stops: var(--tw-gradient-from), var(--tw-gradient-to);
}

.from-blue-900\/90 {
  --tw-gradient-from: rgb(30 58 138 / 0.9) var(--tw-gradient-from-position);
  --tw-gradient-to: rgb(30 58 138 / 0) var(--tw-gradient-to-position);
  --tw-gradient-stops: var(--tw-gradient-from), var(--tw-gradient-to);
}

.from-blue-950 {
  --tw-gradient-from: #172554 var(--tw-gradient-from-position);
  --tw-gradient-to: rgb(23 37 84 / 0) var(--tw-gradient-to-position);
  --tw-gradient-stops: var(--tw-gradient-from), var(--tw-gradient-to);
}

.from-blue-950\/90 {
  --tw-gradient-from: rgb(23 37 84 / 0.9) var(--tw-gradient-from-position);
  --tw-gradient-to: rgb(23 37 84 / 0) var(--tw-gradient-to-position);
  --tw-gradient-stops: var(--tw-gradient-from), var(--tw-gradient-to);
}

.from-gray-900 {
  --tw-gradient-from: #111827 var(--tw-gradient-from-position);
  --tw-gradient-to: rgb(17 24 39 / 0) var(--tw-gradient-to-position);
  --tw-gradient-stops: var(--tw-gradient-from), var(--tw-gradient-to);
}

.from-green-600 {
  --tw-gradient-from: #16a34a var(--tw-gradient-from-position);
  --tw-gradient-to: rgb(22 163 74 / 0) var(--tw-gradient-to-position);
  --tw-gradient-stops: var(--tw-gradient-from), var(--tw-gradient-to);
}

.from-indigo-900\/80 {
  --tw-gradient-from: rgb(49 46 129 / 0.8) var(--tw-gradient-from-position);
  --tw-gradient-to: rgb(49 46 129 / 0) var(--tw-gradient-to-position);
  --tw-gradient-stops: var(--tw-gradient-from), var(--tw-gradient-to);
}

.from-purple-500 {
  --tw-gradient-from: #a855f7 var(--tw-gradient-from-position);
  --tw-gradient-to: rgb(168 85 247 / 0) var(--tw-gradient-to-position);
  --tw-gradient-stops: var(--tw-gradient-from), var(--tw-gradient-to);
}

.from-purple-600 {
  --tw-gradient-from: #9333ea var(--tw-gradient-from-position);
  --tw-gradient-to: rgb(147 51 234 / 0) var(--tw-gradient-to-position);
  --tw-gradient-stops: var(--tw-gradient-from), var(--tw-gradient-to);
}

<<<<<<< HEAD
.from-purple-900\/10 {
  --tw-gradient-from: rgb(88 28 135 / 0.1) var(--tw-gradient-from-position);
  --tw-gradient-to: rgb(88 28 135 / 0) var(--tw-gradient-to-position);
  --tw-gradient-stops: var(--tw-gradient-from), var(--tw-gradient-to);
}

=======
>>>>>>> 10ba97bf
.from-red-600 {
  --tw-gradient-from: #dc2626 var(--tw-gradient-from-position);
  --tw-gradient-to: rgb(220 38 38 / 0) var(--tw-gradient-to-position);
  --tw-gradient-stops: var(--tw-gradient-from), var(--tw-gradient-to);
}

.from-red-900\/10 {
  --tw-gradient-from: rgb(127 29 29 / 0.1) var(--tw-gradient-from-position);
  --tw-gradient-to: rgb(127 29 29 / 0) var(--tw-gradient-to-position);
  --tw-gradient-stops: var(--tw-gradient-from), var(--tw-gradient-to);
}

.from-red-900\/20 {
  --tw-gradient-from: rgb(127 29 29 / 0.2) var(--tw-gradient-from-position);
  --tw-gradient-to: rgb(127 29 29 / 0) var(--tw-gradient-to-position);
  --tw-gradient-stops: var(--tw-gradient-from), var(--tw-gradient-to);
}

.from-slate-900\/50 {
  --tw-gradient-from: rgba(0, 41, 66, 0.5) var(--tw-gradient-from-position);
  --tw-gradient-to: rgba(0, 41, 66, 0) var(--tw-gradient-to-position);
  --tw-gradient-stops: var(--tw-gradient-from), var(--tw-gradient-to);
}

.from-teal-600 {
  --tw-gradient-from: #0d9488 var(--tw-gradient-from-position);
  --tw-gradient-to: rgb(13 148 136 / 0) var(--tw-gradient-to-position);
  --tw-gradient-stops: var(--tw-gradient-from), var(--tw-gradient-to);
}

.from-transparent {
  --tw-gradient-from: transparent var(--tw-gradient-from-position);
  --tw-gradient-to: rgb(0 0 0 / 0) var(--tw-gradient-to-position);
  --tw-gradient-stops: var(--tw-gradient-from), var(--tw-gradient-to);
}

.from-yellow-600 {
  --tw-gradient-from: #ca8a04 var(--tw-gradient-from-position);
  --tw-gradient-to: rgb(202 138 4 / 0) var(--tw-gradient-to-position);
  --tw-gradient-stops: var(--tw-gradient-from), var(--tw-gradient-to);
}

.via-\[\#0060FF\] {
  --tw-gradient-to: rgb(0 96 255 / 0)  var(--tw-gradient-to-position);
  --tw-gradient-stops: var(--tw-gradient-from), #0060FF var(--tw-gradient-via-position), var(--tw-gradient-to);
}

.via-black\/70 {
  --tw-gradient-to: rgb(0 0 0 / 0)  var(--tw-gradient-to-position);
  --tw-gradient-stops: var(--tw-gradient-from), rgb(0 0 0 / 0.7) var(--tw-gradient-via-position), var(--tw-gradient-to);
}

.via-black\/80 {
  --tw-gradient-to: rgb(0 0 0 / 0)  var(--tw-gradient-to-position);
  --tw-gradient-stops: var(--tw-gradient-from), rgb(0 0 0 / 0.8) var(--tw-gradient-via-position), var(--tw-gradient-to);
}

.via-blue-900\/80 {
  --tw-gradient-to: rgb(30 58 138 / 0)  var(--tw-gradient-to-position);
  --tw-gradient-stops: var(--tw-gradient-from), rgb(30 58 138 / 0.8) var(--tw-gradient-via-position), var(--tw-gradient-to);
}

.via-green-500 {
  --tw-gradient-to: rgb(34 197 94 / 0)  var(--tw-gradient-to-position);
  --tw-gradient-stops: var(--tw-gradient-from), #22c55e var(--tw-gradient-via-position), var(--tw-gradient-to);
}

.via-purple-400 {
  --tw-gradient-to: rgb(192 132 252 / 0)  var(--tw-gradient-to-position);
  --tw-gradient-stops: var(--tw-gradient-from), #c084fc var(--tw-gradient-via-position), var(--tw-gradient-to);
}

.via-slate-900\/70 {
  --tw-gradient-to: rgba(0, 41, 66, 0)  var(--tw-gradient-to-position);
  --tw-gradient-stops: var(--tw-gradient-from), rgba(0, 41, 66, 0.7) var(--tw-gradient-via-position), var(--tw-gradient-to);
}

.via-transparent {
  --tw-gradient-to: rgb(0 0 0 / 0)  var(--tw-gradient-to-position);
  --tw-gradient-stops: var(--tw-gradient-from), transparent var(--tw-gradient-via-position), var(--tw-gradient-to);
}

.to-black {
  --tw-gradient-to: #000000 var(--tw-gradient-to-position);
}

.to-black\/90 {
  --tw-gradient-to: rgb(0 0 0 / 0.9) var(--tw-gradient-to-position);
}

.to-blue-200 {
  --tw-gradient-to: #bfdbfe var(--tw-gradient-to-position);
}

.to-blue-400 {
  --tw-gradient-to: #60a5fa var(--tw-gradient-to-position);
}

.to-blue-500 {
  --tw-gradient-to: #3b82f6 var(--tw-gradient-to-position);
}

.to-blue-600 {
  --tw-gradient-to: #2563eb var(--tw-gradient-to-position);
}

.to-blue-950\/90 {
  --tw-gradient-to: rgb(23 37 84 / 0.9) var(--tw-gradient-to-position);
}

.to-cyan-600 {
  --tw-gradient-to: #0891b2 var(--tw-gradient-to-position);
}

.to-gray-900 {
  --tw-gradient-to: #111827 var(--tw-gradient-to-position);
}

.to-green-600 {
  --tw-gradient-to: #16a34a var(--tw-gradient-to-position);
}

.to-indigo-600 {
  --tw-gradient-to: #4f46e5 var(--tw-gradient-to-position);
}

.to-indigo-900\/30 {
  --tw-gradient-to: rgb(49 46 129 / 0.3) var(--tw-gradient-to-position);
}

.to-orange-600 {
  --tw-gradient-to: #ea580c var(--tw-gradient-to-position);
}

.to-pink-600 {
  --tw-gradient-to: #db2777 var(--tw-gradient-to-position);
}

.to-purple-400 {
  --tw-gradient-to: #c084fc var(--tw-gradient-to-position);
}

.to-purple-600 {
  --tw-gradient-to: #9333ea var(--tw-gradient-to-position);
}

.to-purple-600\/30 {
  --tw-gradient-to: rgb(147 51 234 / 0.3) var(--tw-gradient-to-position);
}

.to-purple-900\/40 {
  --tw-gradient-to: rgb(88 28 135 / 0.4) var(--tw-gradient-to-position);
}

.to-purple-900\/80 {
  --tw-gradient-to: rgb(88 28 135 / 0.8) var(--tw-gradient-to-position);
}

.to-red-500 {
  --tw-gradient-to: #ef4444 var(--tw-gradient-to-position);
}

.to-red-700\/10 {
  --tw-gradient-to: rgb(185 28 28 / 0.1) var(--tw-gradient-to-position);
}

.to-slate-900\/90 {
  --tw-gradient-to: rgba(0, 41, 66, 0.9) var(--tw-gradient-to-position);
}

.to-transparent {
  --tw-gradient-to: transparent var(--tw-gradient-to-position);
}

.to-white {
  --tw-gradient-to: #ffffff var(--tw-gradient-to-position);
}

.to-white-100 {
  --tw-gradient-to: rgba(255, 255, 255, 0.1) var(--tw-gradient-to-position);
}

.to-white-200 {
  --tw-gradient-to: rgba(255, 255, 255, 0.2) var(--tw-gradient-to-position);
}

.bg-cover {
  background-size: cover;
}

.bg-fixed {
  background-attachment: fixed;
}

.bg-clip-text {
  -webkit-background-clip: text;
          background-clip: text;
}

.bg-center {
  background-position: center;
}

.bg-no-repeat {
  background-repeat: no-repeat;
}

.stroke-current {
  stroke: currentColor;
}

.p-1 {
  padding: 0.25rem;
}

.p-2 {
  padding: 0.5rem;
}

.p-3 {
  padding: 0.75rem;
}

.p-4 {
  padding: 1rem;
}

.p-5 {
  padding: 1.25rem;
}

.p-6 {
  padding: 1.5rem;
}

.p-8 {
  padding: 2rem;
}

.p-\[2px\] {
  padding: 2px;
}

.\!py-\[13px\] {
  padding-top: 13px !important;
  padding-bottom: 13px !important;
}

.px-1 {
  padding-left: 0.25rem;
  padding-right: 0.25rem;
}

.px-12 {
  padding-left: 3rem;
  padding-right: 3rem;
}

.px-2 {
  padding-left: 0.5rem;
  padding-right: 0.5rem;
}

.px-2\.5 {
  padding-left: 0.625rem;
  padding-right: 0.625rem;
}

.px-20 {
  padding-left: 5rem;
  padding-right: 5rem;
}

.px-28 {
  padding-left: 7rem;
  padding-right: 7rem;
}

.px-3 {
  padding-left: 0.75rem;
  padding-right: 0.75rem;
}

.px-4 {
  padding-left: 1rem;
  padding-right: 1rem;
}

.px-5 {
  padding-left: 1.25rem;
  padding-right: 1.25rem;
}

.px-6 {
  padding-left: 1.5rem;
  padding-right: 1.5rem;
}

.px-8 {
  padding-left: 2rem;
  padding-right: 2rem;
}

.px-\[120px\] {
  padding-left: 120px;
  padding-right: 120px;
}

.py-0\.5 {
  padding-top: 0.125rem;
  padding-bottom: 0.125rem;
}

.py-1 {
  padding-top: 0.25rem;
  padding-bottom: 0.25rem;
}

.py-10 {
  padding-top: 2.5rem;
  padding-bottom: 2.5rem;
}

.py-12 {
  padding-top: 3rem;
  padding-bottom: 3rem;
}

.py-16 {
  padding-top: 4rem;
  padding-bottom: 4rem;
}

.py-2 {
  padding-top: 0.5rem;
  padding-bottom: 0.5rem;
}

.py-20 {
  padding-top: 5rem;
  padding-bottom: 5rem;
}

.py-3 {
  padding-top: 0.75rem;
  padding-bottom: 0.75rem;
}

.py-4 {
  padding-top: 1rem;
  padding-bottom: 1rem;
}

.py-6 {
  padding-top: 1.5rem;
  padding-bottom: 1.5rem;
}

.py-8 {
  padding-top: 2rem;
  padding-bottom: 2rem;
}

.\!pb-0 {
  padding-bottom: 0px !important;
}

.pb-10 {
  padding-bottom: 2.5rem;
}

.pb-24 {
  padding-bottom: 6rem;
}

.pb-32 {
  padding-bottom: 8rem;
}

.pb-5 {
  padding-bottom: 1.25rem;
}

.pb-\[120px\] {
  padding-bottom: 120px;
}

.pb-\[88px\] {
  padding-bottom: 88px;
}

.pl-4 {
  padding-left: 1rem;
}

.pl-5 {
  padding-left: 1.25rem;
}

.pl-6 {
  padding-left: 1.5rem;
}

.pr-2 {
  padding-right: 0.5rem;
}

.pr-36 {
  padding-right: 9rem;
}

.pr-6 {
  padding-right: 1.5rem;
}

.pt-20 {
  padding-top: 5rem;
}

.pt-24 {
  padding-top: 6rem;
}

.pt-32 {
  padding-top: 8rem;
}

.pt-4 {
  padding-top: 1rem;
}

.pt-6 {
  padding-top: 1.5rem;
}

.pt-8 {
  padding-top: 2rem;
}

.pt-\[100px\] {
  padding-top: 100px;
}

.pt-\[104px\] {
  padding-top: 104px;
}

.pt-\[120px\] {
  padding-top: 120px;
}

.text-left {
  text-align: left;
}

.text-center {
  text-align: center;
}

.text-right {
  text-align: right;
}

.text-start {
  text-align: start;
}

.font-aeonik {
  font-family: aeonik, sans-serif;
}

.font-mono {
  font-family: ui-monospace, SFMono-Regular, Menlo, Monaco, Consolas, "Liberation Mono", "Courier New", monospace;
}

.text-2xl {
  font-size: 1.5rem;
  line-height: 2rem;
}

.text-3xl {
  font-size: 1.875rem;
  line-height: 2.25rem;
}

.text-4xl {
  font-size: 2.25rem;
  line-height: 2.5rem;
}

.text-5xl {
  font-size: 3rem;
  line-height: 1;
}

.text-6xl {
  font-size: 3.75rem;
  line-height: 1;
}

.text-8xl {
  font-size: 6rem;
  line-height: 1;
}

.text-\[16px\] {
  font-size: 16px;
}

.text-body-2xsmall-semibold {
  font-size: 13px;
  line-height: 18px;
  letter-spacing: -2%;
  font-weight: 600;
}

.text-body-base {
  font-size: 16px;
  line-height: 24px;
  letter-spacing: -2%;
  font-weight: 400;
}

.text-body-base-semibold {
  font-size: 16px;
  line-height: 24px;
  letter-spacing: -2%;
  font-weight: 600;
}

.text-body-large-semibold {
  font-size: 20px;
  line-height: 30px;
  letter-spacing: -2%;
  font-weight: 600;
}

.text-body-medium-medium {
  font-size: 18px;
  line-height: 28px;
  letter-spacing: -2%;
  font-weight: 500;
}

.text-body-medium-semibold {
  font-size: 18px;
  line-height: 28px;
  letter-spacing: -2%;
  font-weight: 600;
}

.text-body-small {
  font-size: 15px;
  line-height: 24px;
  letter-spacing: -2%;
  font-weight: 400;
}

.text-body-small-medium {
  font-size: 15px;
  line-height: 24px;
  letter-spacing: -2%;
  font-weight: 500;
}

.text-body-small-semibold {
  font-size: 15px;
  line-height: 24px;
  letter-spacing: -2%;
  font-weight: 600;
}

.text-body-xsmall-semibold {
  font-size: 14px;
  line-height: 20px;
  letter-spacing: -2%;
  font-weight: 600;
}

.text-heading1 {
  font-size: 64px;
  line-height: 70px;
  letter-spacing: -2%;
  font-weight: 700;
}

.text-heading2 {
  font-size: 48px;
  line-height: 54px;
  letter-spacing: -2%;
  font-weight: 700;
}

.text-heading5 {
  font-size: 28px;
  line-height: 32px;
  letter-spacing: -2%;
  font-weight: 700;
}

.text-heading6 {
  font-size: 24px;
  line-height: 26px;
  letter-spacing: -2%;
  font-weight: 700;
}

.text-lg {
  font-size: 1.125rem;
  line-height: 1.75rem;
}

.text-sm {
  font-size: 0.875rem;
  line-height: 1.25rem;
}

.text-xl {
  font-size: 1.25rem;
  line-height: 1.75rem;
}

.text-xs {
  font-size: 0.75rem;
  line-height: 1rem;
}

.font-bold {
  font-weight: 700;
}

.font-extrabold {
  font-weight: 800;
}

.font-light {
  font-weight: 300;
}

.font-medium {
  font-weight: 500;
}

.font-normal {
  font-weight: 400;
}

.font-semibold {
  font-weight: 600;
}

.uppercase {
  text-transform: uppercase;
}

.lowercase {
  text-transform: lowercase;
}

.normal-case {
  text-transform: none;
}

.italic {
  font-style: italic;
}

.leading-relaxed {
  line-height: 1.625;
}

.tracking-tight {
  letter-spacing: -0.025em;
}

.tracking-wide {
  letter-spacing: 0.025em;
}

.tracking-wider {
  letter-spacing: 0.05em;
}

<<<<<<< HEAD
.tracking-widest {
  letter-spacing: 0.1em;
}

=======
>>>>>>> 10ba97bf
.text-\[\#D267DB\] {
  --tw-text-opacity: 1;
  color: rgb(210 103 219 / var(--tw-text-opacity, 1));
}

.text-black {
  --tw-text-opacity: 1;
  color: rgb(0 0 0 / var(--tw-text-opacity, 1));
}
.text-blue-100 {
  --tw-text-opacity: 1;
  color: rgb(219 234 254 / var(--tw-text-opacity, 1));
}

.text-blue-200 {
  --tw-text-opacity: 1;
  color: rgb(191 219 254 / var(--tw-text-opacity, 1));
}

.text-blue-300 {
  --tw-text-opacity: 1;
  color: rgb(147 197 253 / var(--tw-text-opacity, 1));
}

.text-blue-300\/60 {
  color: rgb(147 197 253 / 0.6);
}

.text-blue-400 {
  --tw-text-opacity: 1;
  color: rgb(96 165 250 / var(--tw-text-opacity, 1));
}

.text-blue-500 {
  --tw-text-opacity: 1;
  color: rgb(59 130 246 / var(--tw-text-opacity, 1));
}

.text-blue-600 {
  --tw-text-opacity: 1;
  color: rgb(37 99 235 / var(--tw-text-opacity, 1));
}

.text-blue-700 {
  --tw-text-opacity: 1;
  color: rgb(29 78 216 / var(--tw-text-opacity, 1));

.text-brand-600 {
  --tw-text-opacity: 1;
  color: rgb(0 121 255 / var(--tw-text-opacity, 1));
}

.text-brand-700 {
  --tw-text-opacity: 1;
  color: rgb(0 96 255 / var(--tw-text-opacity, 1));
}

.text-gray-200 {
  --tw-text-opacity: 1;
  color: rgb(229 231 235 / var(--tw-text-opacity, 1));
}

.text-gray-300 {
  --tw-text-opacity: 1;
  color: rgb(209 213 219 / var(--tw-text-opacity, 1));
}

.text-gray-400 {
  --tw-text-opacity: 1;
  color: rgb(156 163 175 / var(--tw-text-opacity, 1));
}

.text-gray-500 {
  --tw-text-opacity: 1;
  color: rgb(107 114 128 / var(--tw-text-opacity, 1));
}

.text-gray-600 {
  --tw-text-opacity: 1;
  color: rgb(75 85 99 / var(--tw-text-opacity, 1));
}

.text-gray-800 {
  --tw-text-opacity: 1;
  color: rgb(31 41 55 / var(--tw-text-opacity, 1));
}

.text-green-300 {
  --tw-text-opacity: 1;
  color: rgb(134 239 172 / var(--tw-text-opacity, 1));
}

.text-green-400 {
  --tw-text-opacity: 1;
  color: rgb(74 222 128 / var(--tw-text-opacity, 1));
}

.text-green-500 {
  --tw-text-opacity: 1;
  color: rgb(34 197 94 / var(--tw-text-opacity, 1));
}

.text-green-700 {
  --tw-text-opacity: 1;
  color: rgb(21 128 61 / var(--tw-text-opacity, 1));
}

.text-indigo-300 {
  --tw-text-opacity: 1;
  color: rgb(165 180 252 / var(--tw-text-opacity, 1));
}

.text-indigo-400 {
  --tw-text-opacity: 1;
  color: rgb(129 140 248 / var(--tw-text-opacity, 1));
}

.text-orange-300 {
  --tw-text-opacity: 1;
  color: rgb(253 186 116 / var(--tw-text-opacity, 1));
}

.text-purple-300 {
  --tw-text-opacity: 1;
  color: rgb(216 180 254 / var(--tw-text-opacity, 1));
}

.text-purple-400 {
  --tw-text-opacity: 1;
  color: rgb(192 132 252 / var(--tw-text-opacity, 1));
}

.text-purple-500 {
  --tw-text-opacity: 1;
  color: rgb(168 85 247 / var(--tw-text-opacity, 1));
}

.text-red-300 {
  --tw-text-opacity: 1;
  color: rgb(252 165 165 / var(--tw-text-opacity, 1));
}

.text-red-400 {
  --tw-text-opacity: 1;
  color: rgb(248 113 113 / var(--tw-text-opacity, 1));
}

.text-red-500 {
  --tw-text-opacity: 1;
  color: rgb(239 68 68 / var(--tw-text-opacity, 1));
}

.text-transparent {
  color: transparent;
}

.text-white {
  --tw-text-opacity: 1;
  color: rgb(255 255 255 / var(--tw-text-opacity, 1));
}

.text-white-300 {
  color: rgba(255, 255, 255, 0.3);
}

.text-white-400 {
  color: rgba(255, 255, 255, 0.4);
}

.text-white-700 {
  color: rgba(255, 255, 255, 0.7);
}

.text-white-800 {
  color: rgba(255, 255, 255, 0.8);
}

.text-yellow-300 {
  --tw-text-opacity: 1;
  color: rgb(253 224 71 / var(--tw-text-opacity, 1));
}

.text-yellow-400 {
  --tw-text-opacity: 1;
  color: rgb(250 204 21 / var(--tw-text-opacity, 1));
}

.text-yellow-500 {
  --tw-text-opacity: 1;
  color: rgb(234 179 8 / var(--tw-text-opacity, 1));
}

.opacity-0 {
  opacity: 0;
}

.opacity-10 {
  opacity: 0.1;
}

.opacity-100 {
  opacity: 1;
}

.opacity-20 {
  opacity: 0.2;
}

.opacity-30 {
  opacity: 0.3;
}

.opacity-40 {
  opacity: 0.4;
}

.opacity-50 {
  opacity: 0.5;
}

.opacity-60 {
  opacity: 0.6;
}

.opacity-70 {
  opacity: 0.7;
}

.shadow {
  --tw-shadow: 0 1px 3px 0 rgb(0 0 0 / 0.1), 0 1px 2px -1px rgb(0 0 0 / 0.1);
  --tw-shadow-colored: 0 1px 3px 0 var(--tw-shadow-color), 0 1px 2px -1px var(--tw-shadow-color);
  box-shadow: var(--tw-ring-offset-shadow, 0 0 #0000), var(--tw-ring-shadow, 0 0 #0000), var(--tw-shadow);
}

.shadow-2xl {
  --tw-shadow: 0 25px 50px -12px rgb(0 0 0 / 0.25);
  --tw-shadow-colored: 0 25px 50px -12px var(--tw-shadow-color);
  box-shadow: var(--tw-ring-offset-shadow, 0 0 #0000), var(--tw-ring-shadow, 0 0 #0000), var(--tw-shadow);
}

.shadow-\[inset_1px_1px_2px_rgba\(255\2c 255\2c 255\2c 0\.4\)\] {
  --tw-shadow: inset 1px 1px 2px rgba(255,255,255,0.4);
  --tw-shadow-colored: inset 1px 1px 2px var(--tw-shadow-color);
  box-shadow: var(--tw-ring-offset-shadow, 0 0 #0000), var(--tw-ring-shadow, 0 0 #0000), var(--tw-shadow);
}

.shadow-\[inset_1px_1px_5px_rgba\(255\2c 255\2c 255\2c 0\.4\)\] {
  --tw-shadow: inset 1px 1px 5px rgba(255,255,255,0.4);
  --tw-shadow-colored: inset 1px 1px 5px var(--tw-shadow-color);
  box-shadow: var(--tw-ring-offset-shadow, 0 0 #0000), var(--tw-ring-shadow, 0 0 #0000), var(--tw-shadow);
}

.shadow-\[inset_2px_2px_5px_rgba\(255\2c 255\2c 255\2c 0\.2\)\2c _inset_-2px_-2px_5px_rgba\(0\2c 0\2c 0\2c 0\.2\)\2c _2px_2px_6px_rgba\(0\2c 0\2c 0\2c 0\.3\)\] {
  --tw-shadow: inset 2px 2px 5px rgba(255,255,255,0.2), inset -2px -2px 5px rgba(0,0,0,0.2), 2px 2px 6px rgba(0,0,0,0.3);
  --tw-shadow-colored: inset 2px 2px 5px var(--tw-shadow-color), inset -2px -2px 5px var(--tw-shadow-color), 2px 2px 6px var(--tw-shadow-color);
  box-shadow: var(--tw-ring-offset-shadow, 0 0 #0000), var(--tw-ring-shadow, 0 0 #0000), var(--tw-shadow);
}

.shadow-\[inset_2px_2px_5px_rgba\(255\2c 255\2c 255\2c 0\.4\)\] {
  --tw-shadow: inset 2px 2px 5px rgba(255,255,255,0.4);
  --tw-shadow-colored: inset 2px 2px 5px var(--tw-shadow-color);
  box-shadow: var(--tw-ring-offset-shadow, 0 0 #0000), var(--tw-ring-shadow, 0 0 #0000), var(--tw-shadow);
}

.shadow-lg {
  --tw-shadow: 0 10px 15px -3px rgb(0 0 0 / 0.1), 0 4px 6px -4px rgb(0 0 0 / 0.1);
  --tw-shadow-colored: 0 10px 15px -3px var(--tw-shadow-color), 0 4px 6px -4px var(--tw-shadow-color);
  box-shadow: var(--tw-ring-offset-shadow, 0 0 #0000), var(--tw-ring-shadow, 0 0 #0000), var(--tw-shadow);
}

.shadow-xl {
  --tw-shadow: 0 20px 25px -5px rgb(0 0 0 / 0.1), 0 8px 10px -6px rgb(0 0 0 / 0.1);
  --tw-shadow-colored: 0 20px 25px -5px var(--tw-shadow-color), 0 8px 10px -6px var(--tw-shadow-color);
  box-shadow: var(--tw-ring-offset-shadow, 0 0 #0000), var(--tw-ring-shadow, 0 0 #0000), var(--tw-shadow);
}

.outline {
  outline-style: solid;
}

.ring {
  --tw-ring-offset-shadow: var(--tw-ring-inset) 0 0 0 var(--tw-ring-offset-width) var(--tw-ring-offset-color);
  --tw-ring-shadow: var(--tw-ring-inset) 0 0 0 calc(3px + var(--tw-ring-offset-width)) var(--tw-ring-color);
  box-shadow: var(--tw-ring-offset-shadow), var(--tw-ring-shadow), var(--tw-shadow, 0 0 #0000);
}

.ring-2 {
  --tw-ring-offset-shadow: var(--tw-ring-inset) 0 0 0 var(--tw-ring-offset-width) var(--tw-ring-offset-color);
  --tw-ring-shadow: var(--tw-ring-inset) 0 0 0 calc(2px + var(--tw-ring-offset-width)) var(--tw-ring-color);
  box-shadow: var(--tw-ring-offset-shadow), var(--tw-ring-shadow), var(--tw-shadow, 0 0 #0000);
}

.ring-blue-400\/50 {
  --tw-ring-color: rgb(96 165 250 / 0.5);
}

.blur {
  --tw-blur: blur(8px);
  filter: var(--tw-blur) var(--tw-brightness) var(--tw-contrast) var(--tw-grayscale) var(--tw-hue-rotate) var(--tw-invert) var(--tw-saturate) var(--tw-sepia) var(--tw-drop-shadow);
}

.blur-\[16px\] {
  --tw-blur: blur(16px);
  filter: var(--tw-blur) var(--tw-brightness) var(--tw-contrast) var(--tw-grayscale) var(--tw-hue-rotate) var(--tw-invert) var(--tw-saturate) var(--tw-sepia) var(--tw-drop-shadow);
}

<<<<<<< HEAD
.brightness-150 {
  --tw-brightness: brightness(1.5);
  filter: var(--tw-blur) var(--tw-brightness) var(--tw-contrast) var(--tw-grayscale) var(--tw-hue-rotate) var(--tw-invert) var(--tw-saturate) var(--tw-sepia) var(--tw-drop-shadow);
}

=======
>>>>>>> 10ba97bf
.drop-shadow-\[0_0_15px_rgba\(59\2c 130\2c 246\2c 0\.5\)\] {
  --tw-drop-shadow: drop-shadow(0 0 15px rgba(59,130,246,0.5));
  filter: var(--tw-blur) var(--tw-brightness) var(--tw-contrast) var(--tw-grayscale) var(--tw-hue-rotate) var(--tw-invert) var(--tw-saturate) var(--tw-sepia) var(--tw-drop-shadow);
}

<<<<<<< HEAD
.filter {
  filter: var(--tw-blur) var(--tw-brightness) var(--tw-contrast) var(--tw-grayscale) var(--tw-hue-rotate) var(--tw-invert) var(--tw-saturate) var(--tw-sepia) var(--tw-drop-shadow);
}
  
=======
>>>>>>> 10ba97bf
.backdrop-blur {
  --tw-backdrop-blur: blur(8px);
  -webkit-backdrop-filter: var(--tw-backdrop-blur) var(--tw-backdrop-brightness) var(--tw-backdrop-contrast) var(--tw-backdrop-grayscale) var(--tw-backdrop-hue-rotate) var(--tw-backdrop-invert) var(--tw-backdrop-opacity) var(--tw-backdrop-saturate) var(--tw-backdrop-sepia);
  backdrop-filter: var(--tw-backdrop-blur) var(--tw-backdrop-brightness) var(--tw-backdrop-contrast) var(--tw-backdrop-grayscale) var(--tw-backdrop-hue-rotate) var(--tw-backdrop-invert) var(--tw-backdrop-opacity) var(--tw-backdrop-saturate) var(--tw-backdrop-sepia);
}

.backdrop-blur-lg {
  --tw-backdrop-blur: blur(16px);
  -webkit-backdrop-filter: var(--tw-backdrop-blur) var(--tw-backdrop-brightness) var(--tw-backdrop-contrast) var(--tw-backdrop-grayscale) var(--tw-backdrop-hue-rotate) var(--tw-backdrop-invert) var(--tw-backdrop-opacity) var(--tw-backdrop-saturate) var(--tw-backdrop-sepia);
  backdrop-filter: var(--tw-backdrop-blur) var(--tw-backdrop-brightness) var(--tw-backdrop-contrast) var(--tw-backdrop-grayscale) var(--tw-backdrop-hue-rotate) var(--tw-backdrop-invert) var(--tw-backdrop-opacity) var(--tw-backdrop-saturate) var(--tw-backdrop-sepia);
}

.backdrop-blur-md {
  --tw-backdrop-blur: blur(12px);
  -webkit-backdrop-filter: var(--tw-backdrop-blur) var(--tw-backdrop-brightness) var(--tw-backdrop-contrast) var(--tw-backdrop-grayscale) var(--tw-backdrop-hue-rotate) var(--tw-backdrop-invert) var(--tw-backdrop-opacity) var(--tw-backdrop-saturate) var(--tw-backdrop-sepia);
  backdrop-filter: var(--tw-backdrop-blur) var(--tw-backdrop-brightness) var(--tw-backdrop-contrast) var(--tw-backdrop-grayscale) var(--tw-backdrop-hue-rotate) var(--tw-backdrop-invert) var(--tw-backdrop-opacity) var(--tw-backdrop-saturate) var(--tw-backdrop-sepia);
}

.backdrop-blur-sm {
  --tw-backdrop-blur: blur(4px);
  -webkit-backdrop-filter: var(--tw-backdrop-blur) var(--tw-backdrop-brightness) var(--tw-backdrop-contrast) var(--tw-backdrop-grayscale) var(--tw-backdrop-hue-rotate) var(--tw-backdrop-invert) var(--tw-backdrop-opacity) var(--tw-backdrop-saturate) var(--tw-backdrop-sepia);
  backdrop-filter: var(--tw-backdrop-blur) var(--tw-backdrop-brightness) var(--tw-backdrop-contrast) var(--tw-backdrop-grayscale) var(--tw-backdrop-hue-rotate) var(--tw-backdrop-invert) var(--tw-backdrop-opacity) var(--tw-backdrop-saturate) var(--tw-backdrop-sepia);
}

.backdrop-filter {
  -webkit-backdrop-filter: var(--tw-backdrop-blur) var(--tw-backdrop-brightness) var(--tw-backdrop-contrast) var(--tw-backdrop-grayscale) var(--tw-backdrop-hue-rotate) var(--tw-backdrop-invert) var(--tw-backdrop-opacity) var(--tw-backdrop-saturate) var(--tw-backdrop-sepia);
  backdrop-filter: var(--tw-backdrop-blur) var(--tw-backdrop-brightness) var(--tw-backdrop-contrast) var(--tw-backdrop-grayscale) var(--tw-backdrop-hue-rotate) var(--tw-backdrop-invert) var(--tw-backdrop-opacity) var(--tw-backdrop-saturate) var(--tw-backdrop-sepia);
}

.transition {
  transition-property: color, background-color, border-color, text-decoration-color, fill, stroke, opacity, box-shadow, transform, filter, -webkit-backdrop-filter;
  transition-property: color, background-color, border-color, text-decoration-color, fill, stroke, opacity, box-shadow, transform, filter, backdrop-filter;
  transition-property: color, background-color, border-color, text-decoration-color, fill, stroke, opacity, box-shadow, transform, filter, backdrop-filter, -webkit-backdrop-filter;
  transition-timing-function: cubic-bezier(0.4, 0, 0.2, 1);
  transition-duration: 150ms;
}

.transition-all {
  transition-property: all;
  transition-timing-function: cubic-bezier(0.4, 0, 0.2, 1);
  transition-duration: 150ms;
}

.transition-colors {
  transition-property: color, background-color, border-color, text-decoration-color, fill, stroke;
  transition-timing-function: cubic-bezier(0.4, 0, 0.2, 1);
  transition-duration: 150ms;
}

.transition-opacity {
  transition-property: opacity;
  transition-timing-function: cubic-bezier(0.4, 0, 0.2, 1);
  transition-duration: 150ms;
}

.transition-shadow {
  transition-property: box-shadow;
  transition-timing-function: cubic-bezier(0.4, 0, 0.2, 1);
  transition-duration: 150ms;
}

.transition-transform {
  transition-property: transform;
  transition-timing-function: cubic-bezier(0.4, 0, 0.2, 1);
  transition-duration: 150ms;
}

.delay-150 {
  transition-delay: 150ms;
}

.delay-75 {
  transition-delay: 75ms;
}

.duration-300 {
  transition-duration: 300ms;
}

.duration-500 {
  transition-duration: 500ms;
}

.ease-in-out {
  transition-timing-function: cubic-bezier(0.4, 0, 0.2, 1);
}

.ease-out {
  transition-timing-function: cubic-bezier(0, 0, 0.2, 1);
}

.\[background-image\:linear-gradient\(to_right\2c rgba\(0\2c 0\2c 0\2c 10\)\2c rgba\(0\2c 0\2c 0\2c 1\)\2c rgba\(112\2c 55\2c 117\2c 0\.5\)\2c rgba\(0\2c 0\2c 0\2c 1\)\2c rgba\(0\2c 0\2c 0\2c 1\)\)\] {
  background-image: linear-gradient(to right,rgba(0,0,0,10),rgba(0,0,0,1),rgba(112,55,117,0.5),rgba(0,0,0,1),rgba(0,0,0,1));
}


/* Button components */
.primary-btn {
  border-radius: 9999px;
  border-width: 0px;
  padding: 2px;
}

.primary-btn span {
  min-width: 110px;
  border-radius: 9999px;
  --tw-bg-opacity: 1;
  background-color: rgb(0 96 255 / var(--tw-bg-opacity, 1));
  padding-left: 18px;
  padding-right: 18px;
  padding-top: 9px;
  padding-bottom: 9px;
  font-family: inter, sans-serif;
  font-size: 13px;
  line-height: 18px;
<<<<<<< HEAD
  letter-spacing: -2%;
=======
  letter-spacing: -0.26px;
>>>>>>> 10ba97bf
  font-weight: 600;
  --tw-backdrop-blur: blur(43px);
  -webkit-backdrop-filter: var(--tw-backdrop-blur) var(--tw-backdrop-brightness) var(--tw-backdrop-contrast) var(--tw-backdrop-grayscale) var(--tw-backdrop-hue-rotate) var(--tw-backdrop-invert) var(--tw-backdrop-opacity) var(--tw-backdrop-saturate) var(--tw-backdrop-sepia);
  backdrop-filter: var(--tw-backdrop-blur) var(--tw-backdrop-brightness) var(--tw-backdrop-contrast) var(--tw-backdrop-grayscale) var(--tw-backdrop-hue-rotate) var(--tw-backdrop-invert) var(--tw-backdrop-opacity) var(--tw-backdrop-saturate) var(--tw-backdrop-sepia);
  transition-property: all;
  transition-timing-function: cubic-bezier(0.4, 0, 0.2, 1);
  transition-duration: 150ms;
}
.primary-btn:hover span {
  --tw-bg-opacity: 1;
  background-color: rgb(0 79 215 / var(--tw-bg-opacity, 1));
}

.secondary-btn {
  border-radius: 9999px;
  border-width: 0px;
  padding: 2px;
  --tw-backdrop-blur: blur(44px);
  -webkit-backdrop-filter: var(--tw-backdrop-blur) var(--tw-backdrop-brightness) var(--tw-backdrop-contrast) var(--tw-backdrop-grayscale) var(--tw-backdrop-hue-rotate) var(--tw-backdrop-invert) var(--tw-backdrop-opacity) var(--tw-backdrop-saturate) var(--tw-backdrop-sepia);
  backdrop-filter: var(--tw-backdrop-blur) var(--tw-backdrop-brightness) var(--tw-backdrop-contrast) var(--tw-backdrop-grayscale) var(--tw-backdrop-hue-rotate) var(--tw-backdrop-invert) var(--tw-backdrop-opacity) var(--tw-backdrop-saturate) var(--tw-backdrop-sepia);
}

.secondary-btn span {
  display: flex;
  min-width: 110px;
  align-items: center;
  justify-content: center;
  gap: 0.5rem;
  border-radius: 9999px;
  --tw-bg-opacity: 1;
  background-color: rgb(13 13 13 / var(--tw-bg-opacity, 1));
  padding-left: 14px;
  padding-right: 14px;
  padding-top: 8px;
  padding-bottom: 8px;
  font-family: inter, sans-serif;
  font-size: 13px;
  line-height: 18px;
<<<<<<< HEAD
  letter-spacing: -2%;
=======
  letter-spacing: -0.26px;
>>>>>>> 10ba97bf
  font-weight: 600;
  --tw-backdrop-blur: blur(43px);
  -webkit-backdrop-filter: var(--tw-backdrop-blur) var(--tw-backdrop-brightness) var(--tw-backdrop-contrast) var(--tw-backdrop-grayscale) var(--tw-backdrop-hue-rotate) var(--tw-backdrop-invert) var(--tw-backdrop-opacity) var(--tw-backdrop-saturate) var(--tw-backdrop-sepia);
  backdrop-filter: var(--tw-backdrop-blur) var(--tw-backdrop-brightness) var(--tw-backdrop-contrast) var(--tw-backdrop-grayscale) var(--tw-backdrop-hue-rotate) var(--tw-backdrop-invert) var(--tw-backdrop-opacity) var(--tw-backdrop-saturate) var(--tw-backdrop-sepia);
  transition-property: all;
  transition-timing-function: cubic-bezier(0.4, 0, 0.2, 1);
  transition-duration: 150ms;
}

<<<<<<< HEAD
=======

/* Input field */
input {
  --tw-shadow: -9.62px -10.995px 32.984px -12.369px rgba(197, 178, 255, 0.19) inset, 13.743px 12.369px 19.241px -13.743px rgba(0, 0, 0, 0.65) inset;;
  --tw-shadow-colored: inset -9.62px -10.995px 32.984px -12.369px var(--tw-shadow-color), 13.743px 12.369px 19.241px -13.743px var(--tw-shadow-color);
  box-shadow: var(--tw-ring-offset-shadow, 0 0 #0000), var(--tw-ring-shadow, 0 0 #0000), var(--tw-shadow);
}
input::-moz-placeholder {
  color: rgba(255, 255, 255, 0.3);
}
input::placeholder {
  color: rgba(255, 255, 255, 0.3);
}
>>>>>>> 10ba97bf
.before\:absolute::before {
  content: var(--tw-content);
  position: absolute;
}

.before\:left-0::before {
  content: var(--tw-content);
  left: 0px;
}

.before\:right-0::before {
  content: var(--tw-content);
  right: 0px;
}

.before\:top-0::before {
  content: var(--tw-content);
  top: 0px;
}

.before\:h-full::before {
  content: var(--tw-content);
  height: 100%;
}

.before\:bg-gradient-to-r::before {
  content: var(--tw-content);
  background-image: linear-gradient(to right, var(--tw-gradient-stops));
}

.before\:from-transparent::before {
  content: var(--tw-content);
  --tw-gradient-from: transparent var(--tw-gradient-from-position);
  --tw-gradient-to: rgb(0 0 0 / 0) var(--tw-gradient-to-position);
  --tw-gradient-stops: var(--tw-gradient-from), var(--tw-gradient-to);
}

.before\:via-\[\#0060FF\]::before {
  content: var(--tw-content);
  --tw-gradient-to: rgb(0 96 255 / 0)  var(--tw-gradient-to-position);
  --tw-gradient-stops: var(--tw-gradient-from), #0060FF var(--tw-gradient-via-position), var(--tw-gradient-to);
}

.before\:to-transparent::before {
  content: var(--tw-content);
  --tw-gradient-to: transparent var(--tw-gradient-to-position);
}

.before\:content-\[\'\'\]::before {
  --tw-content: '';
  content: var(--tw-content);
}

.hover\:-translate-y-1:hover {
  --tw-translate-y: -0.25rem;
  transform: translate(var(--tw-translate-x), var(--tw-translate-y)) rotate(var(--tw-rotate)) skewX(var(--tw-skew-x)) skewY(var(--tw-skew-y)) scaleX(var(--tw-scale-x)) scaleY(var(--tw-scale-y));
}

.hover\:-translate-y-2:hover {
  --tw-translate-y: -0.5rem;
  transform: translate(var(--tw-translate-x), var(--tw-translate-y)) rotate(var(--tw-rotate)) skewX(var(--tw-skew-x)) skewY(var(--tw-skew-y)) scaleX(var(--tw-scale-x)) scaleY(var(--tw-scale-y));
}

.hover\:scale-105:hover {
  --tw-scale-x: 1.05;
  --tw-scale-y: 1.05;
  transform: translate(var(--tw-translate-x), var(--tw-translate-y)) rotate(var(--tw-rotate)) skewX(var(--tw-skew-x)) skewY(var(--tw-skew-y)) scaleX(var(--tw-scale-x)) scaleY(var(--tw-scale-y));
}

.hover\:border-blue-400\/40:hover {
  border-color: rgb(96 165 250 / 0.4);
}

.hover\:border-green-400\/40:hover {
  border-color: rgb(74 222 128 / 0.4);
}

.hover\:border-purple-400\/40:hover {
  border-color: rgb(192 132 252 / 0.4);
}

.hover\:border-yellow-400\/40:hover {
  border-color: rgb(250 204 21 / 0.4);
}

.hover\:bg-blue-100:hover {
  --tw-bg-opacity: 1;
  background-color: rgb(219 234 254 / var(--tw-bg-opacity, 1));
}

.hover\:bg-blue-500:hover {
  --tw-bg-opacity: 1;
  background-color: rgb(59 130 246 / var(--tw-bg-opacity, 1));
}

.hover\:bg-blue-500\/30:hover {
  background-color: rgb(59 130 246 / 0.3);
}

.hover\:bg-blue-600:hover {
  --tw-bg-opacity: 1;
  background-color: rgb(37 99 235 / var(--tw-bg-opacity, 1));
}

.hover\:bg-blue-600\/40:hover {
  background-color: rgb(37 99 235 / 0.4);
}

.hover\:bg-blue-700:hover {
  --tw-bg-opacity: 1;
  background-color: rgb(29 78 216 / var(--tw-bg-opacity, 1));
}

.hover\:bg-blue-800:hover {
  --tw-bg-opacity: 1;
  background-color: rgb(30 64 175 / var(--tw-bg-opacity, 1));
}

.hover\:bg-blue-900:hover {
  --tw-bg-opacity: 1;
  background-color: rgb(30 58 138 / var(--tw-bg-opacity, 1));
}

.hover\:bg-blue-900\/20:hover {
  background-color: rgb(30 58 138 / 0.2);
}

.hover\:bg-gray-500:hover {
  --tw-bg-opacity: 1;
  background-color: rgb(107 114 128 / var(--tw-bg-opacity, 1));
}

.hover\:bg-gray-600:hover {
  --tw-bg-opacity: 1;
  background-color: rgb(75 85 99 / var(--tw-bg-opacity, 1));
}

.hover\:bg-gray-600\/50:hover {
  background-color: rgb(75 85 99 / 0.5);
}

.hover\:bg-gray-700:hover {
  --tw-bg-opacity: 1;
  background-color: rgb(55 65 81 / var(--tw-bg-opacity, 1));
}

.hover\:bg-gray-900:hover {
  --tw-bg-opacity: 1;
  background-color: rgb(17 24 39 / var(--tw-bg-opacity, 1));
}

.hover\:bg-green-500:hover {
  --tw-bg-opacity: 1;
  background-color: rgb(34 197 94 / var(--tw-bg-opacity, 1));
}

.hover\:bg-green-600\/40:hover {
  background-color: rgb(22 163 74 / 0.4);
}

.hover\:bg-green-700:hover {
  --tw-bg-opacity: 1;
  background-color: rgb(21 128 61 / var(--tw-bg-opacity, 1));
}

.hover\:bg-orange-600\/40:hover {
  background-color: rgb(234 88 12 / 0.4);
}

.hover\:bg-purple-500:hover {
  --tw-bg-opacity: 1;
  background-color: rgb(168 85 247 / var(--tw-bg-opacity, 1));
}

.hover\:bg-red-500:hover {
  --tw-bg-opacity: 1;
  background-color: rgb(239 68 68 / var(--tw-bg-opacity, 1));
}

.hover\:bg-red-700:hover {
  --tw-bg-opacity: 1;
  background-color: rgb(185 28 28 / var(--tw-bg-opacity, 1));
}

.hover\:bg-yellow-600\/40:hover {
  background-color: rgb(202 138 4 / 0.4);
}
<<<<<<< HEAD

.hover\:bg-yellow-700:hover {
  --tw-bg-opacity: 1;
  background-color: rgb(161 98 7 / var(--tw-bg-opacity, 1));
}

=======
>>>>>>> 10ba97bf
.hover\:bg-opacity-20:hover {
  --tw-bg-opacity: 0.2;
}

.hover\:bg-opacity-50:hover {
  --tw-bg-opacity: 0.5;
}

.hover\:from-purple-600:hover {
  --tw-gradient-from: #9333ea var(--tw-gradient-from-position);
  --tw-gradient-to: rgb(147 51 234 / 0) var(--tw-gradient-to-position);
  --tw-gradient-stops: var(--tw-gradient-from), var(--tw-gradient-to);
}

.hover\:to-blue-600:hover {
  --tw-gradient-to: #2563eb var(--tw-gradient-to-position);
}

.hover\:text-blue-300:hover {
  --tw-text-opacity: 1;
  color: rgb(147 197 253 / var(--tw-text-opacity, 1));
}

.hover\:text-blue-400:hover {
  --tw-text-opacity: 1;
  color: rgb(96 165 250 / var(--tw-text-opacity, 1));
}

.hover\:text-green-300:hover {
  --tw-text-opacity: 1;
  color: rgb(134 239 172 / var(--tw-text-opacity, 1));
}
<<<<<<< HEAD

.hover\:text-green-500:hover {
  --tw-text-opacity: 1;
  color: rgb(34 197 94 / var(--tw-text-opacity, 1));
}

.hover\:text-red-500:hover {
  --tw-text-opacity: 1;
  color: rgb(239 68 68 / var(--tw-text-opacity, 1));
}

=======
>>>>>>> 10ba97bf
.hover\:text-white:hover {
  --tw-text-opacity: 1;
  color: rgb(255 255 255 / var(--tw-text-opacity, 1));
}

.hover\:underline:hover {
  text-decoration-line: underline;
}

.hover\:opacity-100:hover {
  opacity: 1;
}

.hover\:shadow-2xl:hover {
  --tw-shadow: 0 25px 50px -12px rgb(0 0 0 / 0.25);
  --tw-shadow-colored: 0 25px 50px -12px var(--tw-shadow-color);
  box-shadow: var(--tw-ring-offset-shadow, 0 0 #0000), var(--tw-ring-shadow, 0 0 #0000), var(--tw-shadow);
}

.hover\:shadow-lg:hover {
  --tw-shadow: 0 10px 15px -3px rgb(0 0 0 / 0.1), 0 4px 6px -4px rgb(0 0 0 / 0.1);
  --tw-shadow-colored: 0 10px 15px -3px var(--tw-shadow-color), 0 4px 6px -4px var(--tw-shadow-color);
  box-shadow: var(--tw-ring-offset-shadow, 0 0 #0000), var(--tw-ring-shadow, 0 0 #0000), var(--tw-shadow);
}

.hover\:shadow-xl:hover {
  --tw-shadow: 0 20px 25px -5px rgb(0 0 0 / 0.1), 0 8px 10px -6px rgb(0 0 0 / 0.1);
  --tw-shadow-colored: 0 20px 25px -5px var(--tw-shadow-color), 0 8px 10px -6px var(--tw-shadow-color);
  box-shadow: var(--tw-ring-offset-shadow, 0 0 #0000), var(--tw-ring-shadow, 0 0 #0000), var(--tw-shadow);
}

.hover\:shadow-blue-500\/20:hover {
  --tw-shadow-color: rgb(59 130 246 / 0.2);
  --tw-shadow: var(--tw-shadow-colored);
}

.focus\:border-blue-500:focus {
  --tw-border-opacity: 1;
  border-color: rgb(59 130 246 / var(--tw-border-opacity, 1));
}

.focus\:outline-none:focus {
  outline: 2px solid transparent;
  outline-offset: 2px;
}

.focus\:ring-2:focus {
  --tw-ring-offset-shadow: var(--tw-ring-inset) 0 0 0 var(--tw-ring-offset-width) var(--tw-ring-offset-color);
  --tw-ring-shadow: var(--tw-ring-inset) 0 0 0 calc(2px + var(--tw-ring-offset-width)) var(--tw-ring-color);
  box-shadow: var(--tw-ring-offset-shadow), var(--tw-ring-shadow), var(--tw-shadow, 0 0 #0000);
}

.focus\:ring-blue-500:focus {
  --tw-ring-opacity: 1;
  --tw-ring-color: rgb(59 130 246 / var(--tw-ring-opacity, 1));
}

.focus\:ring-purple-500:focus {
  --tw-ring-opacity: 1;
  --tw-ring-color: rgb(168 85 247 / var(--tw-ring-opacity, 1));
}

.group:hover .group-hover\:from-blue-300 {
  --tw-gradient-from: #93c5fd var(--tw-gradient-from-position);
  --tw-gradient-to: rgb(147 197 253 / 0) var(--tw-gradient-to-position);
  --tw-gradient-stops: var(--tw-gradient-from), var(--tw-gradient-to);
}

.group:hover .group-hover\:to-white {
  --tw-gradient-to: #ffffff var(--tw-gradient-to-position);
}

.group:hover .group-hover\:text-blue-400 {
  --tw-text-opacity: 1;
  color: rgb(96 165 250 / var(--tw-text-opacity, 1));
}

.group:hover .group-hover\:opacity-100 {
  opacity: 1;
}

.group:hover .group-hover\:drop-shadow-\[0_0_25px_rgba\(59\2c 130\2c 246\2c 0\.7\)\] {
  --tw-drop-shadow: drop-shadow(0 0 25px rgba(59,130,246,0.7));
  filter: var(--tw-blur) var(--tw-brightness) var(--tw-contrast) var(--tw-grayscale) var(--tw-hue-rotate) var(--tw-invert) var(--tw-saturate) var(--tw-sepia) var(--tw-drop-shadow);
}

.peer:checked ~ .peer-checked\:visible {
  visibility: visible;
}

.peer:checked ~ .peer-checked\:max-h-screen {
  max-height: 100vh;
}

@media (min-width: 640px) {

  .sm\:grid-cols-2 {
    grid-template-columns: repeat(2, minmax(0, 1fr));
  }

  .sm\:grid-cols-3 {
    grid-template-columns: repeat(3, minmax(0, 1fr));
  }

  .sm\:flex-row {
    flex-direction: row;
  }
}

@media (min-width: 768px) {

  .md\:col-span-2 {
    grid-column: span 2 / span 2;
  }

  .md\:mb-0 {
    margin-bottom: 0px;
  }

  .md\:mt-0 {
    margin-top: 0px;
  }

  .md\:block {
    display: block;
  }

  .md\:inline-block {
    display: inline-block;
  }

  .md\:flex {
    display: flex;
  }

  .md\:hidden {
    display: none;
  }

  .md\:w-1\/2 {
    width: 50%;
  }

  .md\:w-1\/3 {
    width: 33.333333%;
  }

  .md\:w-2\/3 {
    width: 66.666667%;
  }

  .md\:grid-cols-2 {
    grid-template-columns: repeat(2, minmax(0, 1fr));
  }

  .md\:grid-cols-3 {
    grid-template-columns: repeat(3, minmax(0, 1fr));
  }

  .md\:grid-cols-4 {
    grid-template-columns: repeat(4, minmax(0, 1fr));
  }

  .md\:grid-cols-5 {
    grid-template-columns: repeat(5, minmax(0, 1fr));
  }

  .md\:grid-cols-6 {
    grid-template-columns: repeat(6, minmax(0, 1fr));
  }

  .md\:flex-row {
    flex-direction: row;
  }

  .md\:justify-start {
    justify-content: flex-start;
  }

  .md\:text-left {
    text-align: left;
  }

  .md\:text-2xl {
    font-size: 1.5rem;
    line-height: 2rem;
  }

  .md\:text-3xl {
    font-size: 1.875rem;
    line-height: 2.25rem;
  }

  .md\:text-5xl {
    font-size: 3rem;
    line-height: 1;
  }

  .md\:text-6xl {
    font-size: 3.75rem;
    line-height: 1;
  }

  .md\:text-7xl {
    font-size: 4.5rem;
    line-height: 1;
  }

  .md\:text-8xl {
    font-size: 6rem;
    line-height: 1;
  }
}

@media (min-width: 1024px) {

  .lg\:col-span-1 {
    grid-column: span 1 / span 1;
  }

  .lg\:col-span-5 {
    grid-column: span 5 / span 5;
  }

  .lg\:col-span-7 {
    grid-column: span 7 / span 7;
  }

  .lg\:w-1\/5 {
    width: 20%;
  }

  .lg\:w-4\/5 {
    width: 80%;
  }

  .lg\:grid-cols-2 {
    grid-template-columns: repeat(2, minmax(0, 1fr));
  }

  .lg\:grid-cols-3 {
    grid-template-columns: repeat(3, minmax(0, 1fr));
  }

  .lg\:grid-cols-4 {
    grid-template-columns: repeat(4, minmax(0, 1fr));
  }

  .lg\:grid-cols-6 {
    grid-template-columns: repeat(6, minmax(0, 1fr));
  }

  .lg\:flex-row {
    flex-direction: row;
  }
}
<<<<<<< HEAD
=======

>>>>>>> 10ba97bf
<|MERGE_RESOLUTION|>--- conflicted
+++ resolved
@@ -1229,13 +1229,6 @@
   flex: 1 1 0%;
 }
 
-<<<<<<< HEAD
-.flex-shrink {
-  flex-shrink: 1;
-}
-
-=======
->>>>>>> 10ba97bf
 .flex-shrink-0 {
   flex-shrink: 0;
 }
@@ -1256,13 +1249,6 @@
   flex-basis: 33.333333%;
 }
 
-<<<<<<< HEAD
-.border-collapse {
-  border-collapse: collapse;
-}
-
-=======
->>>>>>> 10ba97bf
 .-translate-x-1\/2 {
   --tw-translate-x: -50%;
   transform: translate(var(--tw-translate-x), var(--tw-translate-y)) rotate(var(--tw-rotate)) skewX(var(--tw-skew-x)) skewY(var(--tw-skew-y)) scaleX(var(--tw-scale-x)) scaleY(var(--tw-scale-y));
@@ -1278,14 +1264,6 @@
   transform: translate(var(--tw-translate-x), var(--tw-translate-y)) rotate(var(--tw-rotate)) skewX(var(--tw-skew-x)) skewY(var(--tw-skew-y)) scaleX(var(--tw-scale-x)) scaleY(var(--tw-scale-y));
 }
 
-<<<<<<< HEAD
-.translate-y-2 {
-  --tw-translate-y: 0.5rem;
-  transform: translate(var(--tw-translate-x), var(--tw-translate-y)) rotate(var(--tw-rotate)) skewX(var(--tw-skew-x)) skewY(var(--tw-skew-y)) scaleX(var(--tw-scale-x)) scaleY(var(--tw-scale-y));
-}
-
-=======
->>>>>>> 10ba97bf
 .translate-y-full {
   --tw-translate-y: 100%;
   transform: translate(var(--tw-translate-x), var(--tw-translate-y)) rotate(var(--tw-rotate)) skewX(var(--tw-skew-x)) skewY(var(--tw-skew-y)) scaleX(var(--tw-scale-x)) scaleY(var(--tw-scale-y));
@@ -1370,13 +1348,6 @@
   cursor: pointer;
 }
 
-<<<<<<< HEAD
-.resize {
-  resize: both;
-}
-
-=======
->>>>>>> 10ba97bf
 .list-inside {
   list-style-position: inside;
 }
@@ -1465,13 +1436,6 @@
   gap: 0.25rem;
 }
 
-<<<<<<< HEAD
-.gap-10 {
-  gap: 2.5rem;
-}
-
-=======
->>>>>>> 10ba97bf
 .gap-14 {
   gap: 3.5rem;
 }
@@ -1720,13 +1684,6 @@
   border-color: rgb(37 99 235 / var(--tw-border-opacity, 1));
 }
 
-<<<<<<< HEAD
-.border-blue-600\/20 {
-  border-color: rgb(37 99 235 / 0.2);
-}
-
-=======
->>>>>>> 10ba97bf
 .border-blue-800 {
   --tw-border-opacity: 1;
   border-color: rgb(30 64 175 / var(--tw-border-opacity, 1));
@@ -1874,14 +1831,6 @@
   border-color: rgb(202 138 4 / var(--tw-border-opacity, 1));
 }
 
-<<<<<<< HEAD
-.border-yellow-700 {
-  --tw-border-opacity: 1;
-  border-color: rgb(161 98 7 / var(--tw-border-opacity, 1));
-}
-
-=======
->>>>>>> 10ba97bf
 .border-opacity-20 {
   --tw-border-opacity: 0.2;
 }
@@ -1890,14 +1839,6 @@
   --tw-border-opacity: 0.3;
 }
 
-<<<<<<< HEAD
-.bg-\[\#1a1a1a\] {
-  --tw-bg-opacity: 1;
-  background-color: rgb(26 26 26 / var(--tw-bg-opacity, 1));
-}
-
-=======
->>>>>>> 10ba97bf
 .bg-black {
   --tw-bg-opacity: 1;
   background-color: rgb(0 0 0 / var(--tw-bg-opacity, 1));
@@ -1919,13 +1860,6 @@
   background-color: rgb(0 0 0 / 0.5);
 }
 
-<<<<<<< HEAD
-.bg-black\/60 {
-  background-color: rgb(0 0 0 / 0.6);
-}
-
-=======
->>>>>>> 10ba97bf
 .bg-black\/70 {
   background-color: rgb(0 0 0 / 0.7);
 }
@@ -1988,25 +1922,11 @@
   background-color: rgb(37 99 235 / 0.3);
 }
 
-<<<<<<< HEAD
-.bg-blue-600\/40 {
-  background-color: rgb(37 99 235 / 0.4);
-}
-
-=======
->>>>>>> 10ba97bf
 .bg-blue-700 {
   --tw-bg-opacity: 1;
   background-color: rgb(29 78 216 / var(--tw-bg-opacity, 1));
 }
 
-<<<<<<< HEAD
-.bg-blue-700\/20 {
-  background-color: rgb(29 78 216 / 0.2);
-}
-
-=======
->>>>>>> 10ba97bf
 .bg-blue-700\/40 {
   background-color: rgb(29 78 216 / 0.4);
 }
@@ -2072,14 +1992,11 @@
   background-color: rgb(249 250 251 / var(--tw-bg-opacity, 1));
 }
 
-<<<<<<< HEAD
-=======
 .bg-gray-500 {
   --tw-bg-opacity: 1;
   background-color: rgb(107 114 128 / var(--tw-bg-opacity, 1));
 }
 
->>>>>>> 10ba97bf
 .bg-gray-600 {
   --tw-bg-opacity: 1;
   background-color: rgb(75 85 99 / var(--tw-bg-opacity, 1));
@@ -2128,13 +2045,6 @@
   background-color: rgb(17 24 39 / var(--tw-bg-opacity, 1));
 }
 
-<<<<<<< HEAD
-.bg-gray-900\/50 {
-  background-color: rgb(17 24 39 / 0.5);
-}
-
-=======
->>>>>>> 10ba97bf
 .bg-gray-900\/60 {
   background-color: rgb(17 24 39 / 0.6);
 }
@@ -2183,14 +2093,6 @@
   background-color: rgb(22 163 74 / 0.2);
 }
 
-<<<<<<< HEAD
-.bg-green-700 {
-  --tw-bg-opacity: 1;
-  background-color: rgb(21 128 61 / var(--tw-bg-opacity, 1));
-}
-
-=======
->>>>>>> 10ba97bf
 .bg-green-700\/40 {
   background-color: rgb(21 128 61 / 0.4);
 }
@@ -2282,14 +2184,6 @@
   background-color: rgb(220 38 38 / var(--tw-bg-opacity, 1));
 }
 
-<<<<<<< HEAD
-.bg-red-700 {
-  --tw-bg-opacity: 1;
-  background-color: rgb(185 28 28 / var(--tw-bg-opacity, 1));
-}
-
-=======
->>>>>>> 10ba97bf
 .bg-red-700\/40 {
   background-color: rgb(185 28 28 / 0.4);
 }
@@ -2342,26 +2236,10 @@
   background-color: rgb(234 179 8 / 0.1);
 }
 
-<<<<<<< HEAD
-.bg-yellow-600 {
-  --tw-bg-opacity: 1;
-  background-color: rgb(202 138 4 / var(--tw-bg-opacity, 1));
-}
-
-=======
->>>>>>> 10ba97bf
 .bg-yellow-700\/40 {
   background-color: rgb(161 98 7 / 0.4);
 }
 
-<<<<<<< HEAD
-.bg-yellow-900 {
-  --tw-bg-opacity: 1;
-  background-color: rgb(113 63 18 / var(--tw-bg-opacity, 1));
-}
-
-=======
->>>>>>> 10ba97bf
 .bg-yellow-900\/20 {
   background-color: rgb(113 63 18 / 0.2);
 }
@@ -2382,13 +2260,6 @@
   --tw-bg-opacity: 0.3;
 }
 
-<<<<<<< HEAD
-.bg-opacity-40 {
-  --tw-bg-opacity: 0.4;
-}
-
-=======
->>>>>>> 10ba97bf
 .bg-opacity-50 {
   --tw-bg-opacity: 0.5;
 }
@@ -2413,13 +2284,6 @@
   background-image: url('/images/classified-bg.jpg');
 }
 
-<<<<<<< HEAD
-.bg-\[url\(\'\/images\/earth-from-space\.jpg\'\)\] {
-  background-image: url('/images/earth-from-space.jpg');
-}
-
-=======
->>>>>>> 10ba97bf
 .bg-\[url\(\'\/images\/grid\.svg\'\)\] {
   background-image: url('/images/grid.svg');
 }
@@ -2432,13 +2296,10 @@
   background-image: url('/images/stars-bg.png');
 }
 
-<<<<<<< HEAD
-=======
 .bg-formBgImg {
   background-image: url(../../images/login-flow-images/form-bg-starts.png);
 }
 
->>>>>>> 10ba97bf
 .bg-gradient-to-b {
   background-image: linear-gradient(to bottom, var(--tw-gradient-stops));
 }
@@ -2459,12 +2320,9 @@
   background-image: linear-gradient(to top right, var(--tw-gradient-stops));
 }
 
-<<<<<<< HEAD
-=======
 .bg-loginBg {
   background-image: linear-gradient(0deg, #000 0%, rgba(0, 0, 0, 0.30) 9%, rgba(0, 0, 0, 0.30) 93.31%, #000 100%), url(../../images/login-flow-images/login-bg.png);
 }
->>>>>>> 10ba97bf
 
 .from-black {
   --tw-gradient-from: #000000 var(--tw-gradient-from-position);
@@ -2502,15 +2360,6 @@
   --tw-gradient-stops: var(--tw-gradient-from), var(--tw-gradient-to);
 }
 
-<<<<<<< HEAD
-.from-blue-900\/10 {
-  --tw-gradient-from: rgb(30 58 138 / 0.1) var(--tw-gradient-from-position);
-  --tw-gradient-to: rgb(30 58 138 / 0) var(--tw-gradient-to-position);
-  --tw-gradient-stops: var(--tw-gradient-from), var(--tw-gradient-to);
-}
-
-=======
->>>>>>> 10ba97bf
 .from-blue-900\/30 {
   --tw-gradient-from: rgb(30 58 138 / 0.3) var(--tw-gradient-from-position);
   --tw-gradient-to: rgb(30 58 138 / 0) var(--tw-gradient-to-position);
@@ -2571,15 +2420,6 @@
   --tw-gradient-stops: var(--tw-gradient-from), var(--tw-gradient-to);
 }
 
-<<<<<<< HEAD
-.from-purple-900\/10 {
-  --tw-gradient-from: rgb(88 28 135 / 0.1) var(--tw-gradient-from-position);
-  --tw-gradient-to: rgb(88 28 135 / 0) var(--tw-gradient-to-position);
-  --tw-gradient-stops: var(--tw-gradient-from), var(--tw-gradient-to);
-}
-
-=======
->>>>>>> 10ba97bf
 .from-red-600 {
   --tw-gradient-from: #dc2626 var(--tw-gradient-from-position);
   --tw-gradient-to: rgb(220 38 38 / 0) var(--tw-gradient-to-position);
@@ -3263,13 +3103,6 @@
   letter-spacing: 0.05em;
 }
 
-<<<<<<< HEAD
-.tracking-widest {
-  letter-spacing: 0.1em;
-}
-
-=======
->>>>>>> 10ba97bf
 .text-\[\#D267DB\] {
   --tw-text-opacity: 1;
   color: rgb(210 103 219 / var(--tw-text-opacity, 1));
@@ -3576,26 +3409,11 @@
   filter: var(--tw-blur) var(--tw-brightness) var(--tw-contrast) var(--tw-grayscale) var(--tw-hue-rotate) var(--tw-invert) var(--tw-saturate) var(--tw-sepia) var(--tw-drop-shadow);
 }
 
-<<<<<<< HEAD
-.brightness-150 {
-  --tw-brightness: brightness(1.5);
-  filter: var(--tw-blur) var(--tw-brightness) var(--tw-contrast) var(--tw-grayscale) var(--tw-hue-rotate) var(--tw-invert) var(--tw-saturate) var(--tw-sepia) var(--tw-drop-shadow);
-}
-
-=======
->>>>>>> 10ba97bf
 .drop-shadow-\[0_0_15px_rgba\(59\2c 130\2c 246\2c 0\.5\)\] {
   --tw-drop-shadow: drop-shadow(0 0 15px rgba(59,130,246,0.5));
   filter: var(--tw-blur) var(--tw-brightness) var(--tw-contrast) var(--tw-grayscale) var(--tw-hue-rotate) var(--tw-invert) var(--tw-saturate) var(--tw-sepia) var(--tw-drop-shadow);
 }
 
-<<<<<<< HEAD
-.filter {
-  filter: var(--tw-blur) var(--tw-brightness) var(--tw-contrast) var(--tw-grayscale) var(--tw-hue-rotate) var(--tw-invert) var(--tw-saturate) var(--tw-sepia) var(--tw-drop-shadow);
-}
-  
-=======
->>>>>>> 10ba97bf
 .backdrop-blur {
   --tw-backdrop-blur: blur(8px);
   -webkit-backdrop-filter: var(--tw-backdrop-blur) var(--tw-backdrop-brightness) var(--tw-backdrop-contrast) var(--tw-backdrop-grayscale) var(--tw-backdrop-hue-rotate) var(--tw-backdrop-invert) var(--tw-backdrop-opacity) var(--tw-backdrop-saturate) var(--tw-backdrop-sepia);
@@ -3711,11 +3529,7 @@
   font-family: inter, sans-serif;
   font-size: 13px;
   line-height: 18px;
-<<<<<<< HEAD
-  letter-spacing: -2%;
-=======
   letter-spacing: -0.26px;
->>>>>>> 10ba97bf
   font-weight: 600;
   --tw-backdrop-blur: blur(43px);
   -webkit-backdrop-filter: var(--tw-backdrop-blur) var(--tw-backdrop-brightness) var(--tw-backdrop-contrast) var(--tw-backdrop-grayscale) var(--tw-backdrop-hue-rotate) var(--tw-backdrop-invert) var(--tw-backdrop-opacity) var(--tw-backdrop-saturate) var(--tw-backdrop-sepia);
@@ -3754,11 +3568,7 @@
   font-family: inter, sans-serif;
   font-size: 13px;
   line-height: 18px;
-<<<<<<< HEAD
-  letter-spacing: -2%;
-=======
   letter-spacing: -0.26px;
->>>>>>> 10ba97bf
   font-weight: 600;
   --tw-backdrop-blur: blur(43px);
   -webkit-backdrop-filter: var(--tw-backdrop-blur) var(--tw-backdrop-brightness) var(--tw-backdrop-contrast) var(--tw-backdrop-grayscale) var(--tw-backdrop-hue-rotate) var(--tw-backdrop-invert) var(--tw-backdrop-opacity) var(--tw-backdrop-saturate) var(--tw-backdrop-sepia);
@@ -3768,8 +3578,6 @@
   transition-duration: 150ms;
 }
 
-<<<<<<< HEAD
-=======
 
 /* Input field */
 input {
@@ -3783,7 +3591,6 @@
 input::placeholder {
   color: rgba(255, 255, 255, 0.3);
 }
->>>>>>> 10ba97bf
 .before\:absolute::before {
   content: var(--tw-content);
   position: absolute;
@@ -3971,15 +3778,6 @@
 .hover\:bg-yellow-600\/40:hover {
   background-color: rgb(202 138 4 / 0.4);
 }
-<<<<<<< HEAD
-
-.hover\:bg-yellow-700:hover {
-  --tw-bg-opacity: 1;
-  background-color: rgb(161 98 7 / var(--tw-bg-opacity, 1));
-}
-
-=======
->>>>>>> 10ba97bf
 .hover\:bg-opacity-20:hover {
   --tw-bg-opacity: 0.2;
 }
@@ -4012,20 +3810,6 @@
   --tw-text-opacity: 1;
   color: rgb(134 239 172 / var(--tw-text-opacity, 1));
 }
-<<<<<<< HEAD
-
-.hover\:text-green-500:hover {
-  --tw-text-opacity: 1;
-  color: rgb(34 197 94 / var(--tw-text-opacity, 1));
-}
-
-.hover\:text-red-500:hover {
-  --tw-text-opacity: 1;
-  color: rgb(239 68 68 / var(--tw-text-opacity, 1));
-}
-
-=======
->>>>>>> 10ba97bf
 .hover\:text-white:hover {
   --tw-text-opacity: 1;
   color: rgb(255 255 255 / var(--tw-text-opacity, 1));
@@ -4282,7 +4066,4 @@
     flex-direction: row;
   }
 }
-<<<<<<< HEAD
-=======
-
->>>>>>> 10ba97bf
+
